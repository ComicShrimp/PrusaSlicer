--- conflicted
+++ resolved
@@ -348,10 +348,6 @@
 #if ENABLE_RENDER_SELECTION_CENTER
     void render_center(bool gizmo_is_dragging);
 #endif // ENABLE_RENDER_SELECTION_CENTER
-<<<<<<< HEAD
-    void render_sidebar_hints(const std::string& sidebar_field);
-=======
->>>>>>> bebb5505
 
     bool requires_local_axes() const;
 
