--- conflicted
+++ resolved
@@ -1,4 +1,3 @@
-<<<<<<< HEAD
 // Include GLGizmoBase.hpp before I18N.hpp as it includes some libigl code, which overrides our localization "L" macro.
 #include "GLGizmoCut.hpp"
 #include "slic3r/GUI/GLCanvas3D.hpp"
@@ -123,8 +122,8 @@
         // Z changed when move with cut plane
         // X and Y changed when move with cutted object
         bool  is_changed = std::abs(diff.x()) > EPSILON ||
-            std::abs(diff.y()) > EPSILON ||
-            std::abs(diff.z()) > EPSILON;
+                           std::abs(diff.y()) > EPSILON ||
+                           std::abs(diff.z()) > EPSILON;
 #endif // !ENABLE_GL_CORE_PROFILE
         m_old_center = plane_center;
 
@@ -133,7 +132,7 @@
 
             GLModel::Geometry init_data;
             init_data.format = { GLModel::Geometry::EPrimitiveType::Triangles, GLModel::Geometry::EVertexLayout::P3 };
-            init_data.color = { 0.8f, 0.8f, 0.8f, 0.5f };
+            init_data.color  = { 0.8f, 0.8f, 0.8f, 0.5f };
             init_data.reserve_vertices(4);
             init_data.reserve_indices(6);
 
@@ -345,7 +344,7 @@
     wxCHECK_RET(instance_idx >= 0 && object_idx >= 0, "GLGizmoCut: Invalid object selection");
 
     // m_cut_z is the distance from the bed. Subtract possible SLA elevation.
-    const GLVolume* first_glvolume = selection.get_volume(*selection.get_volume_idxs().begin());
+    const GLVolume* first_glvolume = selection.get_first_volume();
     const double object_cut_z = m_cut_z - first_glvolume->get_sla_shift_z();
 
     if (0.0 < object_cut_z && object_cut_z < m_max_z)
@@ -398,7 +397,7 @@
 void GLGizmoCut::update_contours()
 {
     const Selection& selection = m_parent.get_selection();
-    const GLVolume* first_glvolume = selection.get_volume(*selection.get_volume_idxs().begin());
+    const GLVolume* first_glvolume = selection.get_first_volume();
     const BoundingBoxf3& box = first_glvolume->transformed_convex_hull_bounding_box();
 
     const ModelObject* model_object = wxGetApp().model().objects[selection.get_object_idx()];
@@ -446,422 +445,4 @@
 }
 
 } // namespace GUI
-} // namespace Slic3r
-=======
-// Include GLGizmoBase.hpp before I18N.hpp as it includes some libigl code, which overrides our localization "L" macro.
-#include "GLGizmoCut.hpp"
-#include "slic3r/GUI/GLCanvas3D.hpp"
-
-#include <GL/glew.h>
-
-#include <wx/button.h>
-#include <wx/checkbox.h>
-#include <wx/stattext.h>
-#include <wx/sizer.h>
-
-#include <algorithm>
-
-#include "slic3r/GUI/GUI_App.hpp"
-#include "slic3r/GUI/Plater.hpp"
-#include "slic3r/GUI/GUI_ObjectManipulation.hpp"
-#include "libslic3r/AppConfig.hpp"
-#include "libslic3r/Model.hpp"
-#include "libslic3r/TriangleMeshSlicer.hpp"
-
-namespace Slic3r {
-namespace GUI {
-
-const double GLGizmoCut::Offset = 10.0;
-const double GLGizmoCut::Margin = 20.0;
-static const ColorRGBA GRABBER_COLOR = ColorRGBA::ORANGE();
-
-GLGizmoCut::GLGizmoCut(GLCanvas3D& parent, const std::string& icon_filename, unsigned int sprite_id)
-    : GLGizmoBase(parent, icon_filename, sprite_id)
-{}
-
-std::string GLGizmoCut::get_tooltip() const
-{
-    double cut_z = m_cut_z;
-    if (wxGetApp().app_config->get("use_inches") == "1")
-        cut_z *= ObjectManipulation::mm_to_in;
-
-    return (m_hover_id == 0 || m_grabbers[0].dragging) ? "Z: " + format(cut_z, 2) : "";
-}
-
-bool GLGizmoCut::on_mouse(const wxMouseEvent &mouse_event)
-{
-    return use_grabbers(mouse_event);
-}
-
-bool GLGizmoCut::on_init()
-{
-    m_grabbers.emplace_back();
-    m_shortcut_key = WXK_CONTROL_C;
-    return true;
-}
-
-std::string GLGizmoCut::on_get_name() const
-{
-    return _u8L("Cut");
-}
-
-void GLGizmoCut::on_set_state()
-{
-    // Reset m_cut_z on gizmo activation
-    if (m_state == On)
-        m_cut_z = bounding_box().center().z();
-}
-
-bool GLGizmoCut::on_is_activable() const
-{
-    const Selection& selection = m_parent.get_selection();
-    return selection.is_single_full_instance() && !selection.is_wipe_tower();
-}
-
-void GLGizmoCut::on_start_dragging()
-{
-    if (m_hover_id == -1)
-        return;
-
-    const BoundingBoxf3 box = bounding_box();
-    m_max_z = box.max.z();
-    m_start_z = m_cut_z;
-    m_drag_pos = m_grabbers[m_hover_id].center;
-    m_drag_center = box.center();
-    m_drag_center.z() = m_cut_z;
-}
-
-void GLGizmoCut::on_dragging(const UpdateData &data)
-{
-    assert(m_hover_id != -1);
-    set_cut_z(m_start_z + calc_projection(data.mouse_ray));
-}
-
-void GLGizmoCut::on_render()
-{
-    const BoundingBoxf3 box = bounding_box();
-    Vec3d plane_center = box.center();
-    plane_center.z() = m_cut_z;
-    m_max_z = box.max.z();
-    set_cut_z(m_cut_z);
-
-    update_contours();
-
-    const float min_x = box.min.x() - Margin;
-    const float max_x = box.max.x() + Margin;
-    const float min_y = box.min.y() - Margin;
-    const float max_y = box.max.y() + Margin;
-    glsafe(::glEnable(GL_DEPTH_TEST));
-    glsafe(::glDisable(GL_CULL_FACE));
-    glsafe(::glEnable(GL_BLEND));
-    glsafe(::glBlendFunc(GL_SRC_ALPHA, GL_ONE_MINUS_SRC_ALPHA));
-
-#if ENABLE_LEGACY_OPENGL_REMOVAL
-    GLShaderProgram* shader = wxGetApp().get_shader("flat");
-    if (shader != nullptr) {
-        shader->start_using();
-        const Vec3d diff = plane_center - m_old_center;
-        // Z changed when move with cut plane
-        // X and Y changed when move with cutted object
-        bool  is_changed = std::abs(diff.x()) > EPSILON ||
-                           std::abs(diff.y()) > EPSILON ||
-                           std::abs(diff.z()) > EPSILON;
-        m_old_center = plane_center;
-
-        if (!m_plane.is_initialized() || is_changed) {
-            m_plane.reset();
-
-            GLModel::Geometry init_data;
-            init_data.format = { GLModel::Geometry::EPrimitiveType::Triangles, GLModel::Geometry::EVertexLayout::P3 };
-            init_data.color  = { 0.8f, 0.8f, 0.8f, 0.5f };
-            init_data.reserve_vertices(4);
-            init_data.reserve_indices(6);
-
-            // vertices
-            init_data.add_vertex(Vec3f(min_x, min_y, plane_center.z()));
-            init_data.add_vertex(Vec3f(max_x, min_y, plane_center.z()));
-            init_data.add_vertex(Vec3f(max_x, max_y, plane_center.z()));
-            init_data.add_vertex(Vec3f(min_x, max_y, plane_center.z()));
-
-            // indices
-            init_data.add_triangle(0, 1, 2);
-            init_data.add_triangle(2, 3, 0);
-
-            m_plane.init_from(std::move(init_data));
-        }
-
-#if ENABLE_GL_SHADERS_ATTRIBUTES
-        const Camera& camera = wxGetApp().plater()->get_camera();
-        shader->set_uniform("view_model_matrix", camera.get_view_matrix());
-        shader->set_uniform("projection_matrix", camera.get_projection_matrix());
-#endif // ENABLE_GL_SHADERS_ATTRIBUTES
-
-        m_plane.render();
-#else
-    // Draw the cutting plane
-    ::glBegin(GL_QUADS);
-    ::glColor4f(0.8f, 0.8f, 0.8f, 0.5f);
-    ::glVertex3f(min_x, min_y, plane_center.z());
-    ::glVertex3f(max_x, min_y, plane_center.z());
-    ::glVertex3f(max_x, max_y, plane_center.z());
-    ::glVertex3f(min_x, max_y, plane_center.z());
-    glsafe(::glEnd());
-#endif // ENABLE_LEGACY_OPENGL_REMOVAL
-
-        glsafe(::glEnable(GL_CULL_FACE));
-        glsafe(::glDisable(GL_BLEND));
-
-        // Draw the grabber and the connecting line
-        m_grabbers[0].center = plane_center;
-        m_grabbers[0].center.z() = plane_center.z() + Offset;
-
-        glsafe(::glClear(GL_DEPTH_BUFFER_BIT));
-
-        glsafe(::glLineWidth(m_hover_id != -1 ? 2.0f : 1.5f));
-#if ENABLE_LEGACY_OPENGL_REMOVAL
-        if (!m_grabber_connection.is_initialized() || is_changed) {
-            m_grabber_connection.reset();
-
-            GLModel::Geometry init_data;
-            init_data.format = { GLModel::Geometry::EPrimitiveType::Lines, GLModel::Geometry::EVertexLayout::P3 };
-            init_data.color  = ColorRGBA::YELLOW();
-            init_data.reserve_vertices(2);
-            init_data.reserve_indices(2);
-
-            // vertices
-            init_data.add_vertex((Vec3f)plane_center.cast<float>());
-            init_data.add_vertex((Vec3f)m_grabbers[0].center.cast<float>());
-
-            // indices
-            init_data.add_line(0, 1);
-
-            m_grabber_connection.init_from(std::move(init_data));
-        }
-
-        m_grabber_connection.render();
-
-        shader->stop_using();
-    }
-
-    shader = wxGetApp().get_shader("gouraud_light");
-#else
-    glsafe(::glColor3f(1.0, 1.0, 0.0));
-    ::glBegin(GL_LINES);
-    ::glVertex3dv(plane_center.data());
-    ::glVertex3dv(m_grabbers[0].center.data());
-    glsafe(::glEnd());
-
-    GLShaderProgram* shader = wxGetApp().get_shader("gouraud_light");
-#endif // ENABLE_LEGACY_OPENGL_REMOVAL
-    if (shader != nullptr) {
-        shader->start_using();
-        shader->set_uniform("emission_factor", 0.1f);
-
-        m_grabbers[0].color = GRABBER_COLOR;
-        m_grabbers[0].render(m_hover_id == 0, float((box.size().x() + box.size().y() + box.size().z()) / 3.0));
-
-        shader->stop_using();
-    }
-
-#if ENABLE_LEGACY_OPENGL_REMOVAL
-    shader = wxGetApp().get_shader("flat");
-    if (shader != nullptr) {
-        shader->start_using();
-#endif // ENABLE_LEGACY_OPENGL_REMOVAL
-#if ENABLE_GL_SHADERS_ATTRIBUTES
-        const Camera& camera = wxGetApp().plater()->get_camera();
-        shader->set_uniform("view_model_matrix", camera.get_view_matrix()* Geometry::assemble_transform(m_cut_contours.shift));
-        shader->set_uniform("projection_matrix", camera.get_projection_matrix());
-#else
-        glsafe(::glPushMatrix());
-        glsafe(::glTranslated(m_cut_contours.shift.x(), m_cut_contours.shift.y(), m_cut_contours.shift.z()));
-#endif // ENABLE_GL_SHADERS_ATTRIBUTES
-        glsafe(::glLineWidth(2.0f));
-        m_cut_contours.contours.render();
-#if !ENABLE_GL_SHADERS_ATTRIBUTES
-        glsafe(::glPopMatrix());
-#endif // !ENABLE_GL_SHADERS_ATTRIBUTES
-#if ENABLE_LEGACY_OPENGL_REMOVAL
-        shader->stop_using();
-    }
-#endif // ENABLE_LEGACY_OPENGL_REMOVAL
-    }
-
-void GLGizmoCut::on_render_for_picking()
-{
-    glsafe(::glDisable(GL_DEPTH_TEST));
-    render_grabbers_for_picking(m_parent.get_selection().get_bounding_box());
-}
-
-void GLGizmoCut::on_render_input_window(float x, float y, float bottom_limit)
-{
-    static float last_y = 0.0f;
-    static float last_h = 0.0f;
-
-    m_imgui->begin(_L("Cut"), ImGuiWindowFlags_AlwaysAutoResize | ImGuiWindowFlags_NoMove | ImGuiWindowFlags_NoResize | ImGuiWindowFlags_NoCollapse);
-
-    const bool imperial_units = wxGetApp().app_config->get("use_inches") == "1";
-
-    // adjust window position to avoid overlap the view toolbar
-    const float win_h = ImGui::GetWindowHeight();
-    y = std::min(y, bottom_limit - win_h);
-    ImGui::SetWindowPos(ImVec2(x, y), ImGuiCond_Always);
-    if (last_h != win_h || last_y != y) {
-        // ask canvas for another frame to render the window in the correct position
-        m_imgui->set_requires_extra_frame();
-        if (last_h != win_h)
-            last_h = win_h;
-        if (last_y != y)
-            last_y = y;
-    }
-
-    ImGui::AlignTextToFramePadding();
-    m_imgui->text("Z");
-    ImGui::SameLine();
-    ImGui::PushItemWidth(m_imgui->get_style_scaling() * 150.0f);
-
-    double cut_z = m_cut_z;
-    if (imperial_units)
-        cut_z *= ObjectManipulation::mm_to_in;
-    ImGui::InputDouble("", &cut_z, 0.0f, 0.0f, "%.2f", ImGuiInputTextFlags_CharsDecimal);
-
-    ImGui::SameLine();
-    m_imgui->text(imperial_units ? _L("in") : _L("mm"));
-
-    m_cut_z = cut_z * (imperial_units ? ObjectManipulation::in_to_mm : 1.0);
-
-    ImGui::Separator();
-
-    m_imgui->checkbox(_L("Keep upper part"), m_keep_upper);
-    m_imgui->checkbox(_L("Keep lower part"), m_keep_lower);
-    m_imgui->checkbox(_L("Rotate lower part upwards"), m_rotate_lower);
-
-    ImGui::Separator();
-
-    m_imgui->disabled_begin((!m_keep_upper && !m_keep_lower) || m_cut_z <= 0.0 || m_max_z <= m_cut_z);
-    const bool cut_clicked = m_imgui->button(_L("Perform cut"));
-    m_imgui->disabled_end();
-
-    m_imgui->end();
-
-    if (cut_clicked && (m_keep_upper || m_keep_lower))
-        perform_cut(m_parent.get_selection());
-}
-
-void GLGizmoCut::set_cut_z(double cut_z)
-{
-    // Clamp the plane to the object's bounding box
-    m_cut_z = std::clamp(cut_z, 0.0, m_max_z);
-}
-
-void GLGizmoCut::perform_cut(const Selection& selection)
-{
-    const int instance_idx = selection.get_instance_idx();
-    const int object_idx = selection.get_object_idx();
-
-    wxCHECK_RET(instance_idx >= 0 && object_idx >= 0, "GLGizmoCut: Invalid object selection");
-
-    // m_cut_z is the distance from the bed. Subtract possible SLA elevation.
-    const GLVolume* first_glvolume = selection.get_first_volume();
-    const double object_cut_z = m_cut_z - first_glvolume->get_sla_shift_z();
-
-    if (0.0 < object_cut_z && object_cut_z < m_max_z)
-        wxGetApp().plater()->cut(object_idx, instance_idx, object_cut_z,
-            only_if(m_keep_upper, ModelObjectCutAttribute::KeepUpper) | 
-            only_if(m_keep_lower, ModelObjectCutAttribute::KeepLower) | 
-            only_if(m_rotate_lower, ModelObjectCutAttribute::FlipLower));
-    else {
-        // the object is SLA-elevated and the plane is under it.
-    }
-}
-
-double GLGizmoCut::calc_projection(const Linef3& mouse_ray) const
-{
-    double projection = 0.0;
-
-    const Vec3d starting_vec = m_drag_pos - m_drag_center;
-    const double len_starting_vec = starting_vec.norm();
-    if (len_starting_vec != 0.0) {
-        const Vec3d mouse_dir = mouse_ray.unit_vector();
-        // finds the intersection of the mouse ray with the plane parallel to the camera viewport and passing throught the starting position
-        // use ray-plane intersection see i.e. https://en.wikipedia.org/wiki/Line%E2%80%93plane_intersection algebric form
-        // in our case plane normal and ray direction are the same (orthogonal view)
-        // when moving to perspective camera the negative z unit axis of the camera needs to be transformed in world space and used as plane normal
-        const Vec3d inters = mouse_ray.a + (m_drag_pos - mouse_ray.a).dot(mouse_dir) / mouse_dir.squaredNorm() * mouse_dir;
-        // vector from the starting position to the found intersection
-        const Vec3d inters_vec = inters - m_drag_pos;
-
-        // finds projection of the vector along the staring direction
-        projection = inters_vec.dot(starting_vec.normalized());
-    }
-    return projection;
-}
-
-BoundingBoxf3 GLGizmoCut::bounding_box() const
-{
-    BoundingBoxf3 ret;
-    const Selection& selection = m_parent.get_selection();
-    const Selection::IndicesList& idxs = selection.get_volume_idxs();
-    return selection.get_bounding_box();
-
-    for (unsigned int i : idxs) {
-        const GLVolume* volume = selection.get_volume(i);
-        if (!volume->is_modifier)
-            ret.merge(volume->transformed_convex_hull_bounding_box());
-    }
-    return ret;
-}
-
-void GLGizmoCut::update_contours()
-{
-    const Selection& selection = m_parent.get_selection();
-    const GLVolume* first_glvolume = selection.get_first_volume();
-    const BoundingBoxf3& box = first_glvolume->transformed_convex_hull_bounding_box();
-
-    const ModelObject* model_object = wxGetApp().model().objects[selection.get_object_idx()];
-    const int instance_idx = selection.get_instance_idx();
-    std::vector<ObjectID> volumes_idxs = std::vector<ObjectID>(model_object->volumes.size());
-    for (size_t i = 0; i < model_object->volumes.size(); ++i) {
-        volumes_idxs[i] = model_object->volumes[i]->id();
-    }
-
-    if (0.0 < m_cut_z && m_cut_z < m_max_z) {
-        if (m_cut_contours.cut_z != m_cut_z || m_cut_contours.object_id != model_object->id() ||
-            m_cut_contours.instance_idx != instance_idx || m_cut_contours.volumes_idxs != volumes_idxs) {
-            m_cut_contours.cut_z = m_cut_z;
-
-            if (m_cut_contours.object_id != model_object->id() || m_cut_contours.volumes_idxs != volumes_idxs)
-                m_cut_contours.mesh = model_object->raw_mesh();
-
-            m_cut_contours.position = box.center();
-            m_cut_contours.shift = Vec3d::Zero();
-            m_cut_contours.object_id = model_object->id();
-            m_cut_contours.instance_idx = instance_idx;
-            m_cut_contours.volumes_idxs = volumes_idxs;
-            m_cut_contours.contours.reset();
-
-            MeshSlicingParams slicing_params;
-            slicing_params.trafo = first_glvolume->get_instance_transformation().get_matrix();
-            slicing_params.trafo.pretranslate(Vec3d(0., 0., first_glvolume->get_sla_shift_z()));
-
-            const Polygons polys = slice_mesh(m_cut_contours.mesh.its, m_cut_z, slicing_params);
-            if (!polys.empty()) {
-                m_cut_contours.contours.init_from(polys, static_cast<float>(m_cut_z));
-#if ENABLE_LEGACY_OPENGL_REMOVAL
-                m_cut_contours.contours.set_color(ColorRGBA::WHITE());
-#else
-                m_cut_contours.contours.set_color(-1, { 1.0f, 1.0f, 1.0f, 1.0f });
-#endif // ENABLE_LEGACY_OPENGL_REMOVAL
-            }
-        }
-        else if (box.center() != m_cut_contours.position) {
-            m_cut_contours.shift = box.center() - m_cut_contours.position;
-        }
-    }
-    else
-        m_cut_contours.contours.reset();
-}
-
-} // namespace GUI
-} // namespace Slic3r
->>>>>>> db8a1209
+} // namespace Slic3r