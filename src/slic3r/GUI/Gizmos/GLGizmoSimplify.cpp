#include "GLGizmoSimplify.hpp"
#include "slic3r/GUI/GLCanvas3D.hpp"
#include "slic3r/GUI/GUI_App.hpp"
#include "slic3r/GUI/GUI_ObjectManipulation.hpp"
#include "slic3r/GUI/GUI_ObjectList.hpp"
#include "slic3r/GUI/MsgDialog.hpp"
#include "slic3r/GUI/NotificationManager.hpp"
#include "slic3r/GUI/Plater.hpp"
#include "slic3r/GUI/format.hpp"
#include "slic3r/GUI/OpenGLManager.hpp"
#include "libslic3r/AppConfig.hpp"
#include "libslic3r/Model.hpp"
#include "libslic3r/QuadricEdgeCollapse.hpp"

#include <GL/glew.h>

#include <thread>

namespace Slic3r::GUI {

// Extend call after only when Simplify gizmo is still alive
static void call_after_if_active(std::function<void()> fn, GUI_App* app = &wxGetApp())
{
    // check application GUI
    if (app == nullptr) return;
    app->CallAfter([fn, app]() {
        // app must exist because it call this
        // if (app == nullptr) return;
        const Plater *plater = app->plater();
        if (plater == nullptr) return;
        const GLCanvas3D *canvas = plater->canvas3D();
        if (canvas == nullptr) return;
        const GLGizmosManager &mng = canvas->get_gizmos_manager();
        // check if simplify is still activ gizmo
        if (mng.get_current_type() != GLGizmosManager::Simplify) return;
        fn();
    });
}

static std::set<ObjectID> get_volume_ids(const Selection &selection)
{
    const Selection::IndicesList &volume_ids = selection.get_volume_idxs();
    const ModelObjectPtrs &model_objects     = selection.get_model()->objects;
    std::set<ObjectID> result;
    for (auto volume_id : volume_ids) {
        const GLVolume *selected_volume = selection.get_volume(volume_id);
        assert(selected_volume != nullptr);

        const GLVolume::CompositeID &cid = selected_volume->composite_id;

        assert(cid.object_id >= 0);
        assert(model_objects.size() > static_cast<size_t>(cid.object_id));

        const ModelObject *obj    = model_objects[cid.object_id];
        const ModelVolume *volume = obj->volumes[cid.volume_id];
        const ObjectID &   id     = volume->id();
        
        // prevent selection of volume without inidces
        if (volume->mesh().its.indices.empty()) continue;

        assert(result.find(id) == result.end());
        result.insert(id);
    }
    return result;
}

// return ModelVolume from selection by object id
static ModelVolume *get_volume(const ObjectID &id, const Selection &selection) {
    const Selection::IndicesList &volume_ids = selection.get_volume_idxs();
    const ModelObjectPtrs &model_objects     = selection.get_model()->objects;
    for (auto volume_id : volume_ids) {
        const GLVolume *selected_volume = selection.get_volume(volume_id);
        const GLVolume::CompositeID &cid = selected_volume->composite_id;
        ModelObject *obj    = model_objects[cid.object_id];
        ModelVolume *volume = obj->volumes[cid.volume_id];
        if (id == volume->id()) return volume;
    }
    return nullptr;
}

static std::string create_volumes_name(const std::set<ObjectID>& ids, const Selection &selection){
    assert(!ids.empty());
    std::string name;
    bool        is_first = true;
    for (const ObjectID &id : ids) {
        if (is_first)
            is_first = false;
        else
            name += " + ";

        const ModelVolume *volume = get_volume(id, selection);
        assert(volume != nullptr);
        name += volume->name;
    }
    return name;
}

GLGizmoSimplify::GLGizmoSimplify(GLCanvas3D &       parent,
                                 const std::string &icon_filename,
                                 unsigned int       sprite_id)
    : GLGizmoBase(parent, icon_filename, -1)
    , m_show_wireframe(false)
    , m_move_to_center(false)
    , m_original_triangle_count(0)
    , m_triangle_count(0)
    // translation for GUI size
    , tr_mesh_name(_u8L("Mesh name"))
    , tr_triangles(_u8L("Triangles"))
    , tr_detail_level(_u8L("Detail level"))
    , tr_decimate_ratio(_u8L("Decimate ratio"))
{}

GLGizmoSimplify::~GLGizmoSimplify()
{ 
    stop_worker_thread_request();
    if (m_worker.joinable())
        m_worker.join();
}

bool GLGizmoSimplify::on_esc_key_down() {
    //close();
    return stop_worker_thread_request();
}

// while opening needs GLGizmoSimplify to set window position
void GLGizmoSimplify::add_simplify_suggestion_notification(
    const std::vector<size_t> &object_ids,
    const std::vector<ModelObject*>&    objects,
    NotificationManager &      manager)
{
    std::vector<size_t> big_ids;
    big_ids.reserve(object_ids.size());
    auto is_big_object = [&objects](size_t object_id) {
        const uint32_t triangles_to_suggest_simplify = 1000000;
        if (object_id >= objects.size()) return false; // out of object index
        ModelVolumePtrs &volumes = objects[object_id]->volumes;
        if (volumes.size() != 1) return false; // not only one volume
        size_t triangle_count = volumes.front()->mesh().its.indices.size();
        if (triangle_count < triangles_to_suggest_simplify)
            return false; // small volume
        return true;
    };
    std::copy_if(object_ids.begin(), object_ids.end(),
                 std::back_inserter(big_ids), is_big_object);
    if (big_ids.empty()) return;

    for (size_t object_id : big_ids) {
        std::string t = GUI::format(_L(
            "Processing model '%1%' with more than 1M triangles "
            "could be slow. It is highly recommend to reduce "
            "amount of triangles."), objects[object_id]->name);
        std::string hypertext = _u8L("Simplify model");

        std::function<bool(wxEvtHandler *)> open_simplify =
            [object_id](wxEvtHandler *) {
                auto plater = wxGetApp().plater();
                if (object_id >= plater->model().objects.size()) return true;

                Selection &selection = plater->canvas3D()->get_selection();
                selection.clear();
                selection.add_object((unsigned int) object_id);

                auto &manager = plater->canvas3D()->get_gizmos_manager();
                bool  close_notification = true;
                if(!manager.open_gizmo(GLGizmosManager::Simplify))
                    return close_notification;
                GLGizmoSimplify* simplify = dynamic_cast<GLGizmoSimplify*>(manager.get_current());
                if (simplify == nullptr) return close_notification;
                simplify->set_center_position();
                return close_notification;
            };
        manager.push_simplify_suggestion_notification(
            t, objects[object_id]->id(), hypertext, open_simplify);
    }
}

std::string GLGizmoSimplify::on_get_name() const
{
    return _u8L("Simplify");
}

void GLGizmoSimplify::on_render_input_window(float x, float y, float bottom_limit)
{
    create_gui_cfg();
    const Selection &selection = m_parent.get_selection();
    auto act_volume_ids = get_volume_ids(selection);
    if (act_volume_ids.empty()) {
        stop_worker_thread_request();
        close();
        if (! m_parent.get_selection().is_single_volume()) {
            MessageDialog msg((wxWindow*)wxGetApp().mainframe,
                _L("Simplification is currently only allowed when a single part is selected"),
                _L("Error"));
            msg.ShowModal();
        }
        return;
    }

    bool is_cancelling = false;
    bool is_worker_running = false;
    bool is_result_ready = false;
    int progress = 0; 
    {
        std::lock_guard lk(m_state_mutex);
        is_cancelling = m_state.status == State::cancelling;
        is_worker_running = m_state.status == State::running;
        is_result_ready = !m_state.result.empty();
        progress = m_state.progress;
    }

    // Whether to trigger calculation after rendering is done.
    bool start_process = false;
    
    // Check selection of new volume (or change)
    // Do not reselect object when processing 
    if (m_volume_ids != act_volume_ids) {
        bool change_window_position = m_volume_ids.empty();
        // select different model

        // close suggestion notification
        auto notification_manager = wxGetApp().plater()->get_notification_manager();
        for (const auto &id : act_volume_ids) 
            notification_manager->remove_simplify_suggestion_with_id(id);

        m_volume_ids = std::move(act_volume_ids);        
        init_model();

        // triangle count is calculated in init model
        m_original_triangle_count = m_triangle_count;

        // Default value of configuration
        m_configuration.decimate_ratio = 50.; // default value
        m_configuration.fix_count_by_ratio(m_original_triangle_count);
        m_configuration.use_count = false;

        // Create volumes name to describe what will be simplified
        std::string name = create_volumes_name(m_volume_ids, selection);
        if (name.length() > m_gui_cfg->max_char_in_name)
            name = name.substr(0, m_gui_cfg->max_char_in_name - 3) + "...";
        m_volumes_name = name;

        // Start processing. If we switched from another object, process will
        // stop the background thread and it will restart itself later.
        start_process = true;
        
        // set window position
        if (change_window_position) {
            ImVec2 pos;
            Size parent_size = m_parent.get_canvas_size();
            if (m_move_to_center) {
                m_move_to_center   = false;
                pos = ImVec2(parent_size.get_width() / 2 - m_gui_cfg->window_offset_x,
                             parent_size.get_height() / 2 - m_gui_cfg->window_offset_y);                
            } else {
                // keep window wisible on canvas and close to mouse click
                pos = ImGui::GetMousePos();
                pos.x -= m_gui_cfg->window_offset_x;
                pos.y -= m_gui_cfg->window_offset_y;
                // minimal top left value
                ImVec2 tl(m_gui_cfg->window_padding,
                          m_gui_cfg->window_padding + m_parent.get_main_toolbar_height());
                if (pos.x < tl.x) pos.x = tl.x;
                if (pos.y < tl.y) pos.y = tl.y;
                // maximal bottom right value
                ImVec2 br(parent_size.get_width() - (2 * m_gui_cfg->window_offset_x + m_gui_cfg->window_padding),
                          parent_size.get_height() -(2 * m_gui_cfg->window_offset_y + m_gui_cfg->window_padding));
                if (pos.x > br.x) pos.x = br.x;
                if (pos.y > br.y) pos.y = br.y;
            }
            ImGui::SetNextWindowPos(pos, ImGuiCond_Always);
        }
    }

    bool is_multipart = (m_volume_ids.size() > 1);
    int flag = ImGuiWindowFlags_AlwaysAutoResize | ImGuiWindowFlags_NoResize |
               ImGuiWindowFlags_NoCollapse;
    m_imgui->begin(on_get_name(), flag);
    m_imgui->text_colored(ImGuiWrapper::COL_ORANGE_LIGHT, tr_mesh_name + ":");
    ImGui::SameLine(m_gui_cfg->top_left_width);
    m_imgui->text(m_volumes_name);
    m_imgui->text_colored(ImGuiWrapper::COL_ORANGE_LIGHT, tr_triangles + ":");
    ImGui::SameLine(m_gui_cfg->top_left_width);

    m_imgui->text(std::to_string(m_original_triangle_count));

    ImGui::Separator();

    if(ImGui::RadioButton("##use_error", !m_configuration.use_count) && !is_multipart) {
        m_configuration.use_count = !m_configuration.use_count;
        start_process = true;
    }
    ImGui::SameLine();
    m_imgui->disabled_begin(m_configuration.use_count);
    ImGui::Text("%s", tr_detail_level.c_str());
    std::vector<std::string> reduce_captions = {
        static_cast<std::string>(_u8L("Extra high")),
        static_cast<std::string>(_u8L("High")),
        static_cast<std::string>(_u8L("Medium")),
        static_cast<std::string>(_u8L("Low")),
        static_cast<std::string>(_u8L("Extra low"))
    };
    ImGui::SameLine(m_gui_cfg->bottom_left_width);
    ImGui::SetNextItemWidth(m_gui_cfg->input_width);
    static int reduction = 2;
    if(ImGui::SliderInt("##ReductionLevel", &reduction, 0, 4, reduce_captions[reduction].c_str())) {
        if (reduction < 0) reduction = 0;
        if (reduction > 4) reduction = 4;
        switch (reduction) {
        case 0: m_configuration.max_error = 1e-3f; break;
        case 1: m_configuration.max_error = 1e-2f; break;
        case 2: m_configuration.max_error = 0.1f; break;
        case 3: m_configuration.max_error = 0.5f; break;
        case 4: m_configuration.max_error = 1.f; break;
        }
        start_process = true;
    }
    m_imgui->disabled_end(); // !use_count

    if (ImGui::RadioButton("##use_count", m_configuration.use_count) && !is_multipart) {
        m_configuration.use_count = !m_configuration.use_count;
        start_process = true;
    } else if (ImGui::IsItemHovered(ImGuiHoveredFlags_AllowWhenDisabled) && is_multipart)
        ImGui::SetTooltip("%s", GUI::format(_L(
             "Multipart object can be simplified only by %1%. "
             "If you want specify %2% process it separately."),
            tr_detail_level, tr_decimate_ratio).c_str());
    ImGui::SameLine();

    // show preview result triangle count (percent)
    if (!m_configuration.use_count) {
        m_configuration.wanted_count = static_cast<uint32_t>(m_triangle_count);
        m_configuration.decimate_ratio = 
            (1.0f - (m_configuration.wanted_count / (float) m_original_triangle_count)) * 100.f;
    }

    m_imgui->disabled_begin(!m_configuration.use_count);
    ImGui::Text("%s", tr_decimate_ratio.c_str());
    ImGui::SameLine(m_gui_cfg->bottom_left_width);
    ImGui::SetNextItemWidth(m_gui_cfg->input_width);
    const char * format = (m_configuration.decimate_ratio > 10)? "%.0f %%": 
        ((m_configuration.decimate_ratio > 1)? "%.1f %%":"%.2f %%");

    if(m_imgui->slider_float("##decimate_ratio",  &m_configuration.decimate_ratio, 0.f, 100.f, format)){
        if (m_configuration.decimate_ratio < 0.f)
            m_configuration.decimate_ratio = 0.01f;
        if (m_configuration.decimate_ratio > 100.f)
            m_configuration.decimate_ratio = 100.f;
        m_configuration.fix_count_by_ratio(m_original_triangle_count);
        start_process = true;
    }

    ImGui::NewLine();
    ImGui::SameLine(m_gui_cfg->bottom_left_width);
    ImGui::Text(_u8L("%d triangles").c_str(), m_configuration.wanted_count);
    m_imgui->disabled_end(); // use_count

    ImGui::Checkbox(_u8L("Show wireframe").c_str(), &m_show_wireframe);

    m_imgui->disabled_begin(is_cancelling);
    if (m_imgui->button(_L("Close"))) {
        close();
    } else if (ImGui::IsItemHovered(ImGuiHoveredFlags_AllowWhenDisabled) && is_cancelling)
        ImGui::SetTooltip("%s", _u8L("Operation already cancelling. Please wait few seconds.").c_str());
    m_imgui->disabled_end(); // state cancelling

    ImGui::SameLine();

    m_imgui->disabled_begin(is_worker_running || ! is_result_ready);
    if (m_imgui->button(_L("Apply"))) {
        apply_simplify();
    } else if (ImGui::IsItemHovered(ImGuiHoveredFlags_AllowWhenDisabled) && is_worker_running)
        ImGui::SetTooltip("%s", _u8L("Can't apply when proccess preview.").c_str());
    m_imgui->disabled_end(); // state !settings

    // draw progress bar
    if (is_worker_running) { // apply or preview
        ImGui::SameLine(m_gui_cfg->bottom_left_width);
        // draw progress bar
        std::string progress_text = GUI::format(_L("Process %1% / 100"), std::to_string(progress));
        ImVec2 progress_size(m_gui_cfg->input_width, 0.f);
        ImGui::ProgressBar(progress / 100., progress_size, progress_text.c_str());
    }
    m_imgui->end();
    if (start_process)
        process();
}


void GLGizmoSimplify::close() {
    // close gizmo == open it again
    GLGizmosManager &gizmos_mgr = m_parent.get_gizmos_manager();
    gizmos_mgr.open_gizmo(GLGizmosManager::EType::Simplify);
}

bool GLGizmoSimplify::stop_worker_thread_request()
{
    std::lock_guard lk(m_state_mutex);
    if (m_state.status != State::running) return false;
    
    m_state.status = State::Status::cancelling;
    return true;    
}


// Following is called from a UI thread when the worker terminates
// worker calls it through a CallAfter.
void GLGizmoSimplify::worker_finished()
{
    {
        std::lock_guard lk(m_state_mutex);
        if (m_state.status == State::running) {
            // Someone started the worker again, before this callback
            // was called. Do nothing.
            return;
        }
    }
    if (m_worker.joinable())
        m_worker.join();
    if (GLGizmoBase::m_state == Off)
        return;
    const auto &result = m_state.result;
    if (!result.empty())
        update_model(result);

    if (m_state.config != m_configuration || m_state.volume_ids != m_volume_ids) {
        // Settings were changed, restart the worker immediately.
        process();
    }
    request_rerender(true);
}

void GLGizmoSimplify::process()
{
    if (m_volume_ids.empty()) return;

    // m_volume->mesh().its.indices.empty()
    bool configs_match = false;
    bool result_valid  = false;
    bool is_worker_running = false;
    {
        std::lock_guard lk(m_state_mutex);
        configs_match = (m_volume_ids == m_state.volume_ids && m_state.config == m_configuration);
        result_valid = !m_state.result.empty();
        is_worker_running = m_state.status == State::running;
    }

    if ((result_valid || is_worker_running) && configs_match) {
        // Either finished or waiting for result already. Nothing to do.
        return;
    }

    if (is_worker_running && ! configs_match) {
        // Worker is running with outdated config. Stop it. It will
        // restart itself when cancellation is done.
        stop_worker_thread_request();
        return;
    }

    if (m_worker.joinable()) {
        // This can happen when process() is called after previous worker terminated,
        // but before the worker_finished callback was called. In this case, just join the thread,
        // the callback will check this and do nothing.
        m_worker.join();
    }

    // Copy configuration that will be used.    
    m_state.config = m_configuration;
    m_state.volume_ids = m_volume_ids;
    m_state.status = State::running;

    // Create a copy of current meshes to pass to the worker thread.
    // Using unique_ptr instead of pass-by-value to avoid an extra
    // copy (which would happen when passing to std::thread).
    const Selection& selection = m_parent.get_selection();
    State::Data its;
    for (const auto &id : m_volume_ids) {
        const ModelVolume *volume = get_volume(id, selection);
        its[id] = std::make_unique<indexed_triangle_set>(volume->mesh().its); // copy
    }
    
    m_worker = std::thread([this](State::Data its) {

        // Checks that the UI thread did not request cancellation, throws if so.
        std::function<void(void)> throw_on_cancel = [this]() {
            std::lock_guard lk(m_state_mutex);
            if (m_state.status == State::cancelling)
                throw SimplifyCanceledException();
        };

        // Called by worker thread, updates progress bar.
        // Using CallAfter so the rerequest function is run in UI thread.
        std::function<void(int)> statusfn = [this](int percent) {
            std::lock_guard lk(m_state_mutex);
            m_state.progress = percent;
            call_after_if_active([this]() { request_rerender(); });
        };

        // Initialize.
        uint32_t triangle_count = 0;
        float    max_error = std::numeric_limits<float>::max();
        {
            std::lock_guard lk(m_state_mutex);
            if (m_state.config.use_count)
                triangle_count = m_state.config.wanted_count;
            if (! m_state.config.use_count)
                max_error = m_state.config.max_error;
            m_state.progress = 0;
            m_state.result.clear();
            m_state.status = State::Status::running;
        }

        // Start the actual calculation.
        try {
            for (const auto& it : its) {
                float me = max_error;
                its_quadric_edge_collapse(*it.second, triangle_count, &me, throw_on_cancel, statusfn);
            }
        } catch (SimplifyCanceledException &) {
            std::lock_guard lk(m_state_mutex);
            m_state.status = State::idle;
        }

        std::lock_guard lk(m_state_mutex);
        if (m_state.status == State::Status::running) {
            // We were not cancelled, the result is valid.
            m_state.status = State::Status::idle;
            m_state.result = std::move(its);
        }

        // Update UI. Use CallAfter so the function is run on UI thread.
        call_after_if_active([this]() { worker_finished(); });
    }, std::move(its));
}

void GLGizmoSimplify::apply_simplify() {
    // worker must be stopped
    assert(m_state.status == State::Status::idle);

    // check that there is NO change of volume
    assert(m_state.volume_ids == m_volume_ids);

    const Selection& selection = m_parent.get_selection();
    auto plater = wxGetApp().plater();
    plater->take_snapshot(_u8L("Simplify ") + create_volumes_name(m_volume_ids, selection));
    plater->clear_before_change_mesh(selection.get_object_idx());

    for (const auto &item: m_state.result) {
        const ObjectID &id = item.first;
        const indexed_triangle_set &its = *item.second;
        ModelVolume *volume = get_volume(id, selection);
        assert(volume != nullptr);
        ModelObject *obj = volume->get_object();

        volume->set_mesh(std::move(its));
        volume->calculate_convex_hull();
        volume->set_new_unique_id();
        obj->invalidate_bounding_box();
        obj->ensure_on_bed(true); // allow negative z
    }
    m_state.result.clear();
    // fix hollowing, sla support points, modifiers, ...  
    int object_idx = selection.get_object_idx();
    plater->changed_mesh(object_idx);
    // Fix warning icon in object list
    wxGetApp().obj_list()->update_item_error_icon(object_idx, -1);
    close();
}

bool GLGizmoSimplify::on_is_activable() const
{
    return !m_parent.get_selection().is_empty();
}

void GLGizmoSimplify::on_set_state() 
{
    // Closing gizmo. e.g. selecting another one
    if (GLGizmoBase::m_state == GLGizmoBase::Off) {
        m_parent.toggle_model_objects_visibility(true);

        stop_worker_thread_request();
        m_volume_ids.clear(); // invalidate selected model
        m_glmodels.clear(); // free gpu memory
    } else if (GLGizmoBase::m_state == GLGizmoBase::On) {
        // when open by hyperlink it needs to show up
        request_rerender();
    }
}

void GLGizmoSimplify::create_gui_cfg() { 
    if (m_gui_cfg.has_value()) return;
    int space_size = m_imgui->calc_text_size(":MM").x;
    GuiCfg cfg;
    cfg.top_left_width = std::max(m_imgui->calc_text_size(tr_mesh_name).x,
                                  m_imgui->calc_text_size(tr_triangles).x) 
        + space_size;

    const float radio_size = ImGui::GetFrameHeight();
    cfg.bottom_left_width =
        std::max(m_imgui->calc_text_size(tr_detail_level).x,
                 m_imgui->calc_text_size(tr_decimate_ratio).x) +
        space_size + radio_size;

    cfg.input_width   = cfg.bottom_left_width * 1.5;
    cfg.window_offset_x = (cfg.bottom_left_width + cfg.input_width)/2;
    cfg.window_offset_y = ImGui::GetTextLineHeightWithSpacing() * 5;
    
    m_gui_cfg = cfg;
}

void GLGizmoSimplify::request_rerender(bool force) {
    int64_t now = m_parent.timestamp_now();
    if (force || now > m_last_rerender_timestamp + 250) { // 250 ms
        set_dirty();
        m_parent.schedule_extra_frame(0);
        m_last_rerender_timestamp = now;
    }
}

void GLGizmoSimplify::set_center_position() {
    m_move_to_center = true; 
}

void GLGizmoSimplify::init_model()
{
    // volume ids must be set before init model
    assert(!m_volume_ids.empty());

    m_parent.toggle_model_objects_visibility(true); // selected volume may have changed
    const auto info = m_c->selection_info();

    const Selection &selection = m_parent.get_selection();
    Model &          model     = *selection.get_model();
    const Selection::IndicesList &volume_ids = selection.get_volume_idxs();
    const ModelObjectPtrs &model_objects = model.objects;

    m_glmodels.clear();
    //m_glmodels.reserve(volume_ids.size());
    m_triangle_count = 0;
    for (const ObjectID& id: m_volume_ids) {

        const GLVolume *selected_volume;
        const ModelVolume *volume = nullptr;
        for (auto volume_id : volume_ids) {
            selected_volume = selection.get_volume(volume_id);
            const GLVolume::CompositeID &cid = selected_volume->composite_id;
            ModelObject *                obj = model_objects[cid.object_id];
            ModelVolume *                act_volume = obj->volumes[cid.volume_id];
            if (id == act_volume->id()) {
                volume = act_volume;
                break;
            }
        }
        assert(volume != nullptr);

#if ENABLE_LEGACY_OPENGL_REMOVAL
        // set actual triangle count
        m_triangle_count += volume->mesh().its.indices.size();
#else
        const indexed_triangle_set &its = volume->mesh().its;

        // set actual triangle count
        m_triangle_count += its.indices.size();
#endif // ENABLE_LEGACY_OPENGL_REMOVAL

        assert(m_glmodels.find(id) == m_glmodels.end());
        GLModel &glmodel = m_glmodels[id]; // create new glmodel
#if ENABLE_LEGACY_OPENGL_REMOVAL
        glmodel.init_from(volume->mesh());
        glmodel.set_color(selected_volume->color);
#else
        glmodel.init_from(its);
        glmodel.set_color(-1,selected_volume->color);
#endif // ENABLE_LEGACY_OPENGL_REMOVAL

        m_parent.toggle_model_objects_visibility(false, info->model_object(),
                                                 info->get_active_instance(),
                                                 volume);
    }
}

void GLGizmoSimplify::update_model(const State::Data &data)
{
    // check that model exist
    if (m_glmodels.empty()) return;

    // check that result is for actual gl models
    size_t model_count = m_glmodels.size();
    if (data.size() != model_count) return;  
        
    m_triangle_count = 0;
    for (const auto &item : data) {
        const indexed_triangle_set &its = *item.second;

        auto it = m_glmodels.find(item.first);
        assert(it != m_glmodels.end());

        GLModel &glmodel = it->second;
        auto color = glmodel.get_color();
        // when not reset it keeps old shape
        glmodel.reset();
        glmodel.init_from(its);
#if ENABLE_LEGACY_OPENGL_REMOVAL
        glmodel.set_color(color);
#else
        glmodel.set_color(-1, color);
#endif // ENABLE_LEGACY_OPENGL_REMOVAL

        m_triangle_count += its.indices.size();
    }
}

void GLGizmoSimplify::on_render()
{
    if (m_glmodels.empty()) return;
    
    const Selection &             selection  = m_parent.get_selection();
    
    // Check that the GLVolume still belongs to the ModelObject we work on.
    if (m_volume_ids != get_volume_ids(selection)) return;

    const ModelObjectPtrs &model_objects = selection.get_model()->objects;
    const Selection::IndicesList &volume_idxs = selection.get_volume_idxs();

    // no need to render nothing
    if (volume_idxs.empty()) return;

    // Iteration over selection because of world transformation matrix of object
    for (auto volume_id : volume_idxs) {
        const GLVolume *selected_volume = selection.get_volume(volume_id);
        const GLVolume::CompositeID &cid = selected_volume->composite_id;

        ModelObject *obj    = model_objects[cid.object_id];
        ModelVolume *volume = obj->volumes[cid.volume_id];

        auto it = m_glmodels.find(volume->id());
        assert(it != m_glmodels.end());

        GLModel &glmodel = it->second;

        const Transform3d trafo_matrix = selected_volume->world_matrix();
#if !ENABLE_LEGACY_OPENGL_REMOVAL
        glsafe(::glPushMatrix());
        glsafe(::glMultMatrixd(trafo_matrix.data()));
#endif // !ENABLE_LEGACY_OPENGL_REMOVAL
        auto* gouraud_shader = wxGetApp().get_shader("gouraud_light");
#if ENABLE_GL_CORE_PROFILE
        bool depth_test_enabled = ::glIsEnabled(GL_DEPTH_TEST);
#else
        glsafe(::glPushAttrib(GL_DEPTH_TEST));
#endif // ENABLE_GL_CORE_PROFILE
        glsafe(::glEnable(GL_DEPTH_TEST));
        gouraud_shader->start_using();
#if ENABLE_LEGACY_OPENGL_REMOVAL
        const Camera& camera = wxGetApp().plater()->get_camera();
        const Transform3d view_model_matrix = camera.get_view_matrix() * trafo_matrix;
        gouraud_shader->set_uniform("view_model_matrix", view_model_matrix);
        gouraud_shader->set_uniform("projection_matrix", camera.get_projection_matrix());
        gouraud_shader->set_uniform("normal_matrix", (Matrix3d)view_model_matrix.matrix().block(0, 0, 3, 3).inverse().transpose());
#endif // ENABLE_LEGACY_OPENGL_REMOVAL
        glmodel.render();
        gouraud_shader->stop_using();

        if (m_show_wireframe) {
            auto *contour_shader = wxGetApp().get_shader("mm_contour");
            contour_shader->start_using();
<<<<<<< HEAD
#if ENABLE_LEGACY_OPENGL_REMOVAL
=======
            contour_shader->set_uniform("offset", OpenGLManager::get_gl_info().is_mesa() ? 0.0005 : 0.00001);
#if ENABLE_GL_SHADERS_ATTRIBUTES
>>>>>>> a4435d21
            contour_shader->set_uniform("view_model_matrix", view_model_matrix);
            contour_shader->set_uniform("projection_matrix", camera.get_projection_matrix());
            const ColorRGBA color = glmodel.get_color();
            glmodel.set_color(ColorRGBA::WHITE());
#endif // ENABLE_LEGACY_OPENGL_REMOVAL
#if !ENABLE_GL_CORE_PROFILE
            glsafe(::glLineWidth(1.0f));
#endif // !ENABLE_GL_CORE_PROFILE
            glsafe(::glPolygonMode(GL_FRONT_AND_BACK, GL_LINE));
            glmodel.render();
            glsafe(::glPolygonMode(GL_FRONT_AND_BACK, GL_FILL));
#if ENABLE_LEGACY_OPENGL_REMOVAL
            glmodel.set_color(color);
#endif // ENABLE_LEGACY_OPENGL_REMOVAL
            contour_shader->stop_using();
        }
#if ENABLE_GL_CORE_PROFILE
        if (depth_test_enabled)
            glsafe(::glEnable(GL_DEPTH_TEST));
#else
        glsafe(::glPopAttrib());
#endif // ENABLE_GL_CORE_PROFILE
#if !ENABLE_LEGACY_OPENGL_REMOVAL
        glsafe(::glPopMatrix());
#endif // !ENABLE_LEGACY_OPENGL_REMOVAL
    }
}

CommonGizmosDataID GLGizmoSimplify::on_get_requirements() const
{
    return CommonGizmosDataID(
        int(CommonGizmosDataID::SelectionInfo));
}

void GLGizmoSimplify::Configuration::fix_count_by_ratio(size_t triangle_count)
{
    if (decimate_ratio <= 0.f)
        wanted_count = static_cast<uint32_t>(triangle_count);
    else if (decimate_ratio >= 100.f)
        wanted_count = 0;
    else
        wanted_count = static_cast<uint32_t>(std::round(
            triangle_count * (100.f - decimate_ratio) / 100.f));
}

} // namespace Slic3r::GUI<|MERGE_RESOLUTION|>--- conflicted
+++ resolved
@@ -763,12 +763,8 @@
         if (m_show_wireframe) {
             auto *contour_shader = wxGetApp().get_shader("mm_contour");
             contour_shader->start_using();
-<<<<<<< HEAD
+            contour_shader->set_uniform("offset", OpenGLManager::get_gl_info().is_mesa() ? 0.0005 : 0.00001);
 #if ENABLE_LEGACY_OPENGL_REMOVAL
-=======
-            contour_shader->set_uniform("offset", OpenGLManager::get_gl_info().is_mesa() ? 0.0005 : 0.00001);
-#if ENABLE_GL_SHADERS_ATTRIBUTES
->>>>>>> a4435d21
             contour_shader->set_uniform("view_model_matrix", view_model_matrix);
             contour_shader->set_uniform("projection_matrix", camera.get_projection_matrix());
             const ColorRGBA color = glmodel.get_color();
