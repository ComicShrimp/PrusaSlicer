<<<<<<< HEAD
#ifndef slic3r_GLGizmoBase_hpp_
#define slic3r_GLGizmoBase_hpp_

#include "libslic3r/Point.hpp"
#include "libslic3r/Color.hpp"

#include "slic3r/GUI/I18N.hpp"
#include "slic3r/GUI/GLModel.hpp"

#include <cereal/archives/binary.hpp>

class wxWindow;
class wxMouseEvent;

namespace Slic3r {

class BoundingBoxf3;
class Linef3;
class ModelObject;

namespace GUI {

static const ColorRGBA DEFAULT_BASE_COLOR        = { 0.625f, 0.625f, 0.625f, 1.0f };
static const ColorRGBA DEFAULT_DRAG_COLOR        = ColorRGBA::WHITE();
static const ColorRGBA DEFAULT_HIGHLIGHT_COLOR   = ColorRGBA::ORANGE();
static const std::array<ColorRGBA, 3> AXES_COLOR = {{ ColorRGBA::X(), ColorRGBA::Y(), ColorRGBA::Z() }};
static const ColorRGBA CONSTRAINED_COLOR         = ColorRGBA::GRAY();

class ImGuiWrapper;
class GLCanvas3D;
enum class CommonGizmosDataID;
class CommonGizmosDataPool;

class GLGizmoBase
{
public:
    // Starting value for ids to avoid clashing with ids used by GLVolumes
    // (254 is choosen to leave some space for forward compatibility)
    static const unsigned int BASE_ID = 255 * 255 * 254;

protected:
    struct Grabber
    {
        static const float SizeFactor;
        static const float MinHalfSize;
        static const float DraggingScaleFactor;

        bool enabled{ true };
        bool dragging{ false };
        Vec3d center{ Vec3d::Zero() };
        Vec3d angles{ Vec3d::Zero() };
#if ENABLE_LEGACY_OPENGL_REMOVAL
        Transform3d matrix{ Transform3d::Identity() };
#endif // ENABLE_LEGACY_OPENGL_REMOVAL
        ColorRGBA color{ ColorRGBA::WHITE() };

        Grabber() = default;

        void render(bool hover, float size);
        void render_for_picking(float size) { render(size, color, true); }

        float get_half_size(float size) const;
        float get_dragging_half_size(float size) const;

    private:
        void render(float size, const ColorRGBA& render_color, bool picking);

        GLModel m_cube;
    };

public:
    enum EState
    {
        Off,
        On,
        Num_States
    };

    struct UpdateData
    {
        const Linef3& mouse_ray;
        const Point& mouse_pos;

        UpdateData(const Linef3& mouse_ray, const Point& mouse_pos)
            : mouse_ray(mouse_ray), mouse_pos(mouse_pos)
        {}
    };

protected:
    GLCanvas3D& m_parent;
    int m_group_id; // TODO: remove only for rotate
    EState m_state;
    int m_shortcut_key;
    std::string m_icon_filename;
    unsigned int m_sprite_id;
    int m_hover_id;
    bool m_dragging;
    mutable std::vector<Grabber> m_grabbers;
    ImGuiWrapper* m_imgui;
    bool m_first_input_window_render;
    CommonGizmosDataPool* m_c;
public:
    GLGizmoBase(GLCanvas3D& parent,
                const std::string& icon_filename,
                unsigned int sprite_id);
    virtual ~GLGizmoBase() = default;

    bool init() { return on_init(); }

    void load(cereal::BinaryInputArchive& ar) { m_state = On; on_load(ar); }
    void save(cereal::BinaryOutputArchive& ar) const { on_save(ar); }

    std::string get_name(bool include_shortcut = true) const;

    EState get_state() const { return m_state; }
    void set_state(EState state) { m_state = state; on_set_state(); }

    int get_shortcut_key() const { return m_shortcut_key; }

    const std::string& get_icon_filename() const { return m_icon_filename; }

    bool is_activable() const { return on_is_activable(); }
    bool is_selectable() const { return on_is_selectable(); }
    CommonGizmosDataID get_requirements() const { return on_get_requirements(); }
    virtual bool wants_enter_leave_snapshots() const { return false; }
    virtual std::string get_gizmo_entering_text() const { assert(false); return ""; }
    virtual std::string get_gizmo_leaving_text() const { assert(false); return ""; }
    virtual std::string get_action_snapshot_name() { return _u8L("Gizmo action"); }
    void set_common_data_pool(CommonGizmosDataPool* ptr) { m_c = ptr; }

    unsigned int get_sprite_id() const { return m_sprite_id; }

    int get_hover_id() const { return m_hover_id; }
    void set_hover_id(int id);
    
    bool is_dragging() const { return m_dragging; }

    // returns True when Gizmo changed its state
    bool update_items_state();

    void render() { on_render(); }
    void render_for_picking() { on_render_for_picking(); }
    void render_input_window(float x, float y, float bottom_limit);

    /// <summary>
    /// Mouse tooltip text
    /// </summary>
    /// <returns>Text to be visible in mouse tooltip</returns>
    virtual std::string get_tooltip() const { return ""; }

    /// <summary>
    /// Is called when data (Selection) is changed
    /// </summary>
    virtual void data_changed(){};

    /// <summary>
    /// Implement when want to process mouse events in gizmo
    /// Click, Right click, move, drag, ...
    /// </summary>
    /// <param name="mouse_event">Keep information about mouse click</param>
    /// <returns>Return True when use the information and don't want to propagate it otherwise False.</returns>
    virtual bool on_mouse(const wxMouseEvent &mouse_event) { return false; }
protected:
    virtual bool on_init() = 0;
    virtual void on_load(cereal::BinaryInputArchive& ar) {}
    virtual void on_save(cereal::BinaryOutputArchive& ar) const {}
    virtual std::string on_get_name() const = 0;
    virtual void on_set_state() {}
    virtual void on_set_hover_id() {}
    virtual bool on_is_activable() const { return true; }
    virtual bool on_is_selectable() const { return true; }
    virtual CommonGizmosDataID on_get_requirements() const { return CommonGizmosDataID(0); }
    virtual void on_enable_grabber(unsigned int id) {}
    virtual void on_disable_grabber(unsigned int id) {}
       
    // called inside use_grabbers
    virtual void on_start_dragging() {}
    virtual void on_stop_dragging() {}
    virtual void on_dragging(const UpdateData& data) {}

    virtual void on_render() = 0;
    virtual void on_render_for_picking() = 0;
    virtual void on_render_input_window(float x, float y, float bottom_limit) {}

    // Returns the picking color for the given id, based on the BASE_ID constant
    // No check is made for clashing with other picking color (i.e. GLVolumes)
    ColorRGBA picking_color_component(unsigned int id) const;

    void render_grabbers(const BoundingBoxf3& box) const;
    void render_grabbers(float size) const;
    void render_grabbers_for_picking(const BoundingBoxf3& box) const;

    std::string format(float value, unsigned int decimals) const;

    // Mark gizmo as dirty to Re-Render when idle()
    void set_dirty();

    /// <summary>
    /// function which 
    /// Set up m_dragging and call functions
    /// on_start_dragging / on_dragging / on_stop_dragging
    /// </summary>
    /// <param name="mouse_event">Keep information about mouse click</param>
    /// <returns>same as on_mouse</returns>
    bool use_grabbers(const wxMouseEvent &mouse_event);
private:
    // Flag for dirty visible state of Gizmo
    // When True then need new rendering
    bool m_dirty;
};

} // namespace GUI
} // namespace Slic3r

#endif // slic3r_GLGizmoBase_hpp_
=======
#ifndef slic3r_GLGizmoBase_hpp_
#define slic3r_GLGizmoBase_hpp_

#include "libslic3r/Point.hpp"
#include "libslic3r/Color.hpp"

#include "slic3r/GUI/I18N.hpp"
#include "slic3r/GUI/GLModel.hpp"

#include <cereal/archives/binary.hpp>

class wxWindow;
class wxMouseEvent;

namespace Slic3r {

class BoundingBoxf3;
class Linef3;
class ModelObject;

namespace GUI {

static const ColorRGBA DEFAULT_BASE_COLOR        = { 0.625f, 0.625f, 0.625f, 1.0f };
static const ColorRGBA DEFAULT_DRAG_COLOR        = ColorRGBA::WHITE();
static const ColorRGBA DEFAULT_HIGHLIGHT_COLOR   = ColorRGBA::ORANGE();
static const std::array<ColorRGBA, 3> AXES_COLOR = {{ ColorRGBA::X(), ColorRGBA::Y(), ColorRGBA::Z() }};
static const ColorRGBA CONSTRAINED_COLOR         = ColorRGBA::GRAY();

class ImGuiWrapper;
class GLCanvas3D;
enum class CommonGizmosDataID;
class CommonGizmosDataPool;

class GLGizmoBase
{
public:
    // Starting value for ids to avoid clashing with ids used by GLVolumes
    // (254 is choosen to leave some space for forward compatibility)
    static const unsigned int BASE_ID = 255 * 255 * 254;

#if ENABLE_GIZMO_GRABBER_REFACTOR
    enum class EGrabberExtension
    {
        None = 0,
        PosX = 1 << 0,
        NegX = 1 << 1,
        PosY = 1 << 2,
        NegY = 1 << 3,
        PosZ = 1 << 4,
        NegZ = 1 << 5,
    };
#endif // ENABLE_GIZMO_GRABBER_REFACTOR

protected:
    struct Grabber
    {
        static const float SizeFactor;
        static const float MinHalfSize;
        static const float DraggingScaleFactor;

        bool enabled{ true };
        bool dragging{ false };
        Vec3d center{ Vec3d::Zero() };
        Vec3d angles{ Vec3d::Zero() };
#if ENABLE_GL_SHADERS_ATTRIBUTES
        Transform3d matrix{ Transform3d::Identity() };
#endif // ENABLE_GL_SHADERS_ATTRIBUTES
        ColorRGBA color{ ColorRGBA::WHITE() };
#if ENABLE_GIZMO_GRABBER_REFACTOR
        EGrabberExtension extensions{ EGrabberExtension::None };
#endif // ENABLE_GIZMO_GRABBER_REFACTOR

        Grabber() = default;
#if ENABLE_GIZMO_GRABBER_REFACTOR
        ~Grabber();
#endif // ENABLE_GIZMO_GRABBER_REFACTOR

        void render(bool hover, float size) { render(size, hover ? complementary(color) : color, false); }
        void render_for_picking(float size) { render(size, color, true); }

        float get_half_size(float size) const;
        float get_dragging_half_size(float size) const;

    private:
        void render(float size, const ColorRGBA& render_color, bool picking);

#if ENABLE_GIZMO_GRABBER_REFACTOR
        static GLModel s_cube;
        static GLModel s_cone;
#else
        GLModel m_cube;
#endif // ENABLE_GIZMO_GRABBER_REFACTOR
    };

public:
    enum EState
    {
        Off,
        On,
        Num_States
    };

    struct UpdateData
    {
        const Linef3& mouse_ray;
        const Point& mouse_pos;

        UpdateData(const Linef3& mouse_ray, const Point& mouse_pos)
            : mouse_ray(mouse_ray), mouse_pos(mouse_pos)
        {}
    };

protected:
    GLCanvas3D& m_parent;
    int m_group_id; // TODO: remove only for rotate
    EState m_state;
    int m_shortcut_key;
    std::string m_icon_filename;
    unsigned int m_sprite_id;
    int m_hover_id;
    bool m_dragging;
    mutable std::vector<Grabber> m_grabbers;
    ImGuiWrapper* m_imgui;
    bool m_first_input_window_render;
    CommonGizmosDataPool* m_c;
public:
    GLGizmoBase(GLCanvas3D& parent,
                const std::string& icon_filename,
                unsigned int sprite_id);
    virtual ~GLGizmoBase() = default;

    bool init() { return on_init(); }

    void load(cereal::BinaryInputArchive& ar) { m_state = On; on_load(ar); }
    void save(cereal::BinaryOutputArchive& ar) const { on_save(ar); }

    std::string get_name(bool include_shortcut = true) const;

    EState get_state() const { return m_state; }
    void set_state(EState state) { m_state = state; on_set_state(); }

    int get_shortcut_key() const { return m_shortcut_key; }

    const std::string& get_icon_filename() const { return m_icon_filename; }

    bool is_activable() const { return on_is_activable(); }
    bool is_selectable() const { return on_is_selectable(); }
    CommonGizmosDataID get_requirements() const { return on_get_requirements(); }
    virtual bool wants_enter_leave_snapshots() const { return false; }
    virtual std::string get_gizmo_entering_text() const { assert(false); return ""; }
    virtual std::string get_gizmo_leaving_text() const { assert(false); return ""; }
    virtual std::string get_action_snapshot_name() { return _u8L("Gizmo action"); }
    void set_common_data_pool(CommonGizmosDataPool* ptr) { m_c = ptr; }

    unsigned int get_sprite_id() const { return m_sprite_id; }

    int get_hover_id() const { return m_hover_id; }
    void set_hover_id(int id);
    
    bool is_dragging() const { return m_dragging; }

    // returns True when Gizmo changed its state
    bool update_items_state();

    void render() { on_render(); }
    void render_for_picking() { on_render_for_picking(); }
    void render_input_window(float x, float y, float bottom_limit);

    /// <summary>
    /// Mouse tooltip text
    /// </summary>
    /// <returns>Text to be visible in mouse tooltip</returns>
    virtual std::string get_tooltip() const { return ""; }

    /// <summary>
    /// Is called when data (Selection) is changed
    /// </summary>
    virtual void data_changed(){};

    /// <summary>
    /// Implement when want to process mouse events in gizmo
    /// Click, Right click, move, drag, ...
    /// </summary>
    /// <param name="mouse_event">Keep information about mouse click</param>
    /// <returns>Return True when use the information and don't want to propagate it otherwise False.</returns>
    virtual bool on_mouse(const wxMouseEvent &mouse_event) { return false; }
protected:
    virtual bool on_init() = 0;
    virtual void on_load(cereal::BinaryInputArchive& ar) {}
    virtual void on_save(cereal::BinaryOutputArchive& ar) const {}
    virtual std::string on_get_name() const = 0;
    virtual void on_set_state() {}
    virtual void on_set_hover_id() {}
    virtual bool on_is_activable() const { return true; }
    virtual bool on_is_selectable() const { return true; }
    virtual CommonGizmosDataID on_get_requirements() const { return CommonGizmosDataID(0); }
    virtual void on_enable_grabber(unsigned int id) {}
    virtual void on_disable_grabber(unsigned int id) {}
       
    // called inside use_grabbers
    virtual void on_start_dragging() {}
    virtual void on_stop_dragging() {}
    virtual void on_dragging(const UpdateData& data) {}

    virtual void on_render() = 0;
    virtual void on_render_for_picking() = 0;
    virtual void on_render_input_window(float x, float y, float bottom_limit) {}

    // Returns the picking color for the given id, based on the BASE_ID constant
    // No check is made for clashing with other picking color (i.e. GLVolumes)
    ColorRGBA picking_color_component(unsigned int id) const;

    void render_grabbers(const BoundingBoxf3& box) const;
    void render_grabbers(float size) const;
    void render_grabbers_for_picking(const BoundingBoxf3& box) const;

    std::string format(float value, unsigned int decimals) const;

    // Mark gizmo as dirty to Re-Render when idle()
    void set_dirty();

    /// <summary>
    /// function which 
    /// Set up m_dragging and call functions
    /// on_start_dragging / on_dragging / on_stop_dragging
    /// </summary>
    /// <param name="mouse_event">Keep information about mouse click</param>
    /// <returns>same as on_mouse</returns>
    bool use_grabbers(const wxMouseEvent &mouse_event);
private:
    // Flag for dirty visible state of Gizmo
    // When True then need new rendering
    bool m_dirty;
};

} // namespace GUI
} // namespace Slic3r

#endif // slic3r_GLGizmoBase_hpp_
>>>>>>> f5042367
<|MERGE_RESOLUTION|>--- conflicted
+++ resolved
@@ -1,4 +1,3 @@
-<<<<<<< HEAD
 #ifndef slic3r_GLGizmoBase_hpp_
 #define slic3r_GLGizmoBase_hpp_
 
@@ -38,6 +37,19 @@
     // Starting value for ids to avoid clashing with ids used by GLVolumes
     // (254 is choosen to leave some space for forward compatibility)
     static const unsigned int BASE_ID = 255 * 255 * 254;
+
+#if ENABLE_GIZMO_GRABBER_REFACTOR
+    enum class EGrabberExtension
+    {
+        None = 0,
+        PosX = 1 << 0,
+        NegX = 1 << 1,
+        PosY = 1 << 2,
+        NegY = 1 << 3,
+        PosZ = 1 << 4,
+        NegZ = 1 << 5,
+    };
+#endif // ENABLE_GIZMO_GRABBER_REFACTOR
 
 protected:
     struct Grabber
@@ -54,10 +66,16 @@
         Transform3d matrix{ Transform3d::Identity() };
 #endif // ENABLE_LEGACY_OPENGL_REMOVAL
         ColorRGBA color{ ColorRGBA::WHITE() };
+#if ENABLE_GIZMO_GRABBER_REFACTOR
+        EGrabberExtension extensions{ EGrabberExtension::None };
+#endif // ENABLE_GIZMO_GRABBER_REFACTOR
 
         Grabber() = default;
-
-        void render(bool hover, float size);
+#if ENABLE_GIZMO_GRABBER_REFACTOR
+        ~Grabber();
+#endif // ENABLE_GIZMO_GRABBER_REFACTOR
+
+        void render(bool hover, float size) { render(size, hover ? complementary(color) : color, false); }
         void render_for_picking(float size) { render(size, color, true); }
 
         float get_half_size(float size) const;
@@ -66,7 +84,12 @@
     private:
         void render(float size, const ColorRGBA& render_color, bool picking);
 
-        GLModel m_cube;
+#if ENABLE_GIZMO_GRABBER_REFACTOR
+        static GLModel s_cube;
+        static GLModel s_cone;
+#else
+        GLModel m_cube;
+#endif // ENABLE_GIZMO_GRABBER_REFACTOR
     };
 
 public:
@@ -213,245 +236,4 @@
 } // namespace GUI
 } // namespace Slic3r
 
-#endif // slic3r_GLGizmoBase_hpp_
-=======
-#ifndef slic3r_GLGizmoBase_hpp_
-#define slic3r_GLGizmoBase_hpp_
-
-#include "libslic3r/Point.hpp"
-#include "libslic3r/Color.hpp"
-
-#include "slic3r/GUI/I18N.hpp"
-#include "slic3r/GUI/GLModel.hpp"
-
-#include <cereal/archives/binary.hpp>
-
-class wxWindow;
-class wxMouseEvent;
-
-namespace Slic3r {
-
-class BoundingBoxf3;
-class Linef3;
-class ModelObject;
-
-namespace GUI {
-
-static const ColorRGBA DEFAULT_BASE_COLOR        = { 0.625f, 0.625f, 0.625f, 1.0f };
-static const ColorRGBA DEFAULT_DRAG_COLOR        = ColorRGBA::WHITE();
-static const ColorRGBA DEFAULT_HIGHLIGHT_COLOR   = ColorRGBA::ORANGE();
-static const std::array<ColorRGBA, 3> AXES_COLOR = {{ ColorRGBA::X(), ColorRGBA::Y(), ColorRGBA::Z() }};
-static const ColorRGBA CONSTRAINED_COLOR         = ColorRGBA::GRAY();
-
-class ImGuiWrapper;
-class GLCanvas3D;
-enum class CommonGizmosDataID;
-class CommonGizmosDataPool;
-
-class GLGizmoBase
-{
-public:
-    // Starting value for ids to avoid clashing with ids used by GLVolumes
-    // (254 is choosen to leave some space for forward compatibility)
-    static const unsigned int BASE_ID = 255 * 255 * 254;
-
-#if ENABLE_GIZMO_GRABBER_REFACTOR
-    enum class EGrabberExtension
-    {
-        None = 0,
-        PosX = 1 << 0,
-        NegX = 1 << 1,
-        PosY = 1 << 2,
-        NegY = 1 << 3,
-        PosZ = 1 << 4,
-        NegZ = 1 << 5,
-    };
-#endif // ENABLE_GIZMO_GRABBER_REFACTOR
-
-protected:
-    struct Grabber
-    {
-        static const float SizeFactor;
-        static const float MinHalfSize;
-        static const float DraggingScaleFactor;
-
-        bool enabled{ true };
-        bool dragging{ false };
-        Vec3d center{ Vec3d::Zero() };
-        Vec3d angles{ Vec3d::Zero() };
-#if ENABLE_GL_SHADERS_ATTRIBUTES
-        Transform3d matrix{ Transform3d::Identity() };
-#endif // ENABLE_GL_SHADERS_ATTRIBUTES
-        ColorRGBA color{ ColorRGBA::WHITE() };
-#if ENABLE_GIZMO_GRABBER_REFACTOR
-        EGrabberExtension extensions{ EGrabberExtension::None };
-#endif // ENABLE_GIZMO_GRABBER_REFACTOR
-
-        Grabber() = default;
-#if ENABLE_GIZMO_GRABBER_REFACTOR
-        ~Grabber();
-#endif // ENABLE_GIZMO_GRABBER_REFACTOR
-
-        void render(bool hover, float size) { render(size, hover ? complementary(color) : color, false); }
-        void render_for_picking(float size) { render(size, color, true); }
-
-        float get_half_size(float size) const;
-        float get_dragging_half_size(float size) const;
-
-    private:
-        void render(float size, const ColorRGBA& render_color, bool picking);
-
-#if ENABLE_GIZMO_GRABBER_REFACTOR
-        static GLModel s_cube;
-        static GLModel s_cone;
-#else
-        GLModel m_cube;
-#endif // ENABLE_GIZMO_GRABBER_REFACTOR
-    };
-
-public:
-    enum EState
-    {
-        Off,
-        On,
-        Num_States
-    };
-
-    struct UpdateData
-    {
-        const Linef3& mouse_ray;
-        const Point& mouse_pos;
-
-        UpdateData(const Linef3& mouse_ray, const Point& mouse_pos)
-            : mouse_ray(mouse_ray), mouse_pos(mouse_pos)
-        {}
-    };
-
-protected:
-    GLCanvas3D& m_parent;
-    int m_group_id; // TODO: remove only for rotate
-    EState m_state;
-    int m_shortcut_key;
-    std::string m_icon_filename;
-    unsigned int m_sprite_id;
-    int m_hover_id;
-    bool m_dragging;
-    mutable std::vector<Grabber> m_grabbers;
-    ImGuiWrapper* m_imgui;
-    bool m_first_input_window_render;
-    CommonGizmosDataPool* m_c;
-public:
-    GLGizmoBase(GLCanvas3D& parent,
-                const std::string& icon_filename,
-                unsigned int sprite_id);
-    virtual ~GLGizmoBase() = default;
-
-    bool init() { return on_init(); }
-
-    void load(cereal::BinaryInputArchive& ar) { m_state = On; on_load(ar); }
-    void save(cereal::BinaryOutputArchive& ar) const { on_save(ar); }
-
-    std::string get_name(bool include_shortcut = true) const;
-
-    EState get_state() const { return m_state; }
-    void set_state(EState state) { m_state = state; on_set_state(); }
-
-    int get_shortcut_key() const { return m_shortcut_key; }
-
-    const std::string& get_icon_filename() const { return m_icon_filename; }
-
-    bool is_activable() const { return on_is_activable(); }
-    bool is_selectable() const { return on_is_selectable(); }
-    CommonGizmosDataID get_requirements() const { return on_get_requirements(); }
-    virtual bool wants_enter_leave_snapshots() const { return false; }
-    virtual std::string get_gizmo_entering_text() const { assert(false); return ""; }
-    virtual std::string get_gizmo_leaving_text() const { assert(false); return ""; }
-    virtual std::string get_action_snapshot_name() { return _u8L("Gizmo action"); }
-    void set_common_data_pool(CommonGizmosDataPool* ptr) { m_c = ptr; }
-
-    unsigned int get_sprite_id() const { return m_sprite_id; }
-
-    int get_hover_id() const { return m_hover_id; }
-    void set_hover_id(int id);
-    
-    bool is_dragging() const { return m_dragging; }
-
-    // returns True when Gizmo changed its state
-    bool update_items_state();
-
-    void render() { on_render(); }
-    void render_for_picking() { on_render_for_picking(); }
-    void render_input_window(float x, float y, float bottom_limit);
-
-    /// <summary>
-    /// Mouse tooltip text
-    /// </summary>
-    /// <returns>Text to be visible in mouse tooltip</returns>
-    virtual std::string get_tooltip() const { return ""; }
-
-    /// <summary>
-    /// Is called when data (Selection) is changed
-    /// </summary>
-    virtual void data_changed(){};
-
-    /// <summary>
-    /// Implement when want to process mouse events in gizmo
-    /// Click, Right click, move, drag, ...
-    /// </summary>
-    /// <param name="mouse_event">Keep information about mouse click</param>
-    /// <returns>Return True when use the information and don't want to propagate it otherwise False.</returns>
-    virtual bool on_mouse(const wxMouseEvent &mouse_event) { return false; }
-protected:
-    virtual bool on_init() = 0;
-    virtual void on_load(cereal::BinaryInputArchive& ar) {}
-    virtual void on_save(cereal::BinaryOutputArchive& ar) const {}
-    virtual std::string on_get_name() const = 0;
-    virtual void on_set_state() {}
-    virtual void on_set_hover_id() {}
-    virtual bool on_is_activable() const { return true; }
-    virtual bool on_is_selectable() const { return true; }
-    virtual CommonGizmosDataID on_get_requirements() const { return CommonGizmosDataID(0); }
-    virtual void on_enable_grabber(unsigned int id) {}
-    virtual void on_disable_grabber(unsigned int id) {}
-       
-    // called inside use_grabbers
-    virtual void on_start_dragging() {}
-    virtual void on_stop_dragging() {}
-    virtual void on_dragging(const UpdateData& data) {}
-
-    virtual void on_render() = 0;
-    virtual void on_render_for_picking() = 0;
-    virtual void on_render_input_window(float x, float y, float bottom_limit) {}
-
-    // Returns the picking color for the given id, based on the BASE_ID constant
-    // No check is made for clashing with other picking color (i.e. GLVolumes)
-    ColorRGBA picking_color_component(unsigned int id) const;
-
-    void render_grabbers(const BoundingBoxf3& box) const;
-    void render_grabbers(float size) const;
-    void render_grabbers_for_picking(const BoundingBoxf3& box) const;
-
-    std::string format(float value, unsigned int decimals) const;
-
-    // Mark gizmo as dirty to Re-Render when idle()
-    void set_dirty();
-
-    /// <summary>
-    /// function which 
-    /// Set up m_dragging and call functions
-    /// on_start_dragging / on_dragging / on_stop_dragging
-    /// </summary>
-    /// <param name="mouse_event">Keep information about mouse click</param>
-    /// <returns>same as on_mouse</returns>
-    bool use_grabbers(const wxMouseEvent &mouse_event);
-private:
-    // Flag for dirty visible state of Gizmo
-    // When True then need new rendering
-    bool m_dirty;
-};
-
-} // namespace GUI
-} // namespace Slic3r
-
-#endif // slic3r_GLGizmoBase_hpp_
->>>>>>> f5042367
+#endif // slic3r_GLGizmoBase_hpp_