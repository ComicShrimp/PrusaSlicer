<<<<<<< HEAD
#ifndef slic3r_GLGizmoBase_hpp_
#define slic3r_GLGizmoBase_hpp_

#include "libslic3r/Point.hpp"
#include "libslic3r/Color.hpp"

#include "slic3r/GUI/I18N.hpp"
#include "slic3r/GUI/GLModel.hpp"

#include <cereal/archives/binary.hpp>

class wxWindow;
class wxMouseEvent;

namespace Slic3r {

class BoundingBoxf3;
class Linef3;
class ModelObject;

namespace GUI {

static const ColorRGBA DEFAULT_BASE_COLOR        = { 0.625f, 0.625f, 0.625f, 1.0f };
static const ColorRGBA DEFAULT_DRAG_COLOR        = ColorRGBA::WHITE();
static const ColorRGBA DEFAULT_HIGHLIGHT_COLOR   = ColorRGBA::ORANGE();
static const std::array<ColorRGBA, 3> AXES_COLOR = {{ ColorRGBA::X(), ColorRGBA::Y(), ColorRGBA::Z() }};
static const ColorRGBA CONSTRAINED_COLOR         = ColorRGBA::GRAY();

class ImGuiWrapper;
class GLCanvas3D;
enum class CommonGizmosDataID;
class CommonGizmosDataPool;

class GLGizmoBase
{
public:
    // Starting value for ids to avoid clashing with ids used by GLVolumes
    // (254 is choosen to leave some space for forward compatibility)
    static const unsigned int BASE_ID = 255 * 255 * 254;

#if ENABLE_GIZMO_GRABBER_REFACTOR
    enum class EGrabberExtension
    {
        None = 0,
        PosX = 1 << 0,
        NegX = 1 << 1,
        PosY = 1 << 2,
        NegY = 1 << 3,
        PosZ = 1 << 4,
        NegZ = 1 << 5,
    };
#endif // ENABLE_GIZMO_GRABBER_REFACTOR

    // Represents NO key(button on keyboard) value
    static const int NO_SHORTCUT_KEY_VALUE = 0;

protected:
    struct Grabber
    {
        static const float SizeFactor;
        static const float MinHalfSize;
        static const float DraggingScaleFactor;

        bool enabled{ true };
        bool dragging{ false };
        Vec3d center{ Vec3d::Zero() };
        Vec3d angles{ Vec3d::Zero() };
#if ENABLE_GL_SHADERS_ATTRIBUTES
        Transform3d matrix{ Transform3d::Identity() };
#endif // ENABLE_GL_SHADERS_ATTRIBUTES
        ColorRGBA color{ ColorRGBA::WHITE() };
#if ENABLE_GIZMO_GRABBER_REFACTOR
        EGrabberExtension extensions{ EGrabberExtension::None };
#endif // ENABLE_GIZMO_GRABBER_REFACTOR

        Grabber() = default;
#if ENABLE_GIZMO_GRABBER_REFACTOR
        ~Grabber();
#endif // ENABLE_GIZMO_GRABBER_REFACTOR

        void render(bool hover, float size) { render(size, hover ? complementary(color) : color, false); }
        void render_for_picking(float size) { render(size, color, true); }

        float get_half_size(float size) const;
        float get_dragging_half_size(float size) const;

    private:
        void render(float size, const ColorRGBA& render_color, bool picking);

#if ENABLE_GIZMO_GRABBER_REFACTOR
        static GLModel s_cube;
        static GLModel s_cone;
#else
        GLModel m_cube;
#endif // ENABLE_GIZMO_GRABBER_REFACTOR
=======
#ifndef slic3r_GLGizmoBase_hpp_
#define slic3r_GLGizmoBase_hpp_

#include "libslic3r/Point.hpp"
#include "libslic3r/Color.hpp"

#include "slic3r/GUI/I18N.hpp"
#include "slic3r/GUI/GLModel.hpp"
#if ENABLE_RAYCAST_PICKING
#include "slic3r/GUI/MeshUtils.hpp"
#include "slic3r/GUI/SceneRaycaster.hpp"
#endif // ENABLE_RAYCAST_PICKING

#include <cereal/archives/binary.hpp>

class wxWindow;
class wxMouseEvent;

namespace Slic3r {

class BoundingBoxf3;
class Linef3;
class ModelObject;

namespace GUI {

static const ColorRGBA DEFAULT_BASE_COLOR        = { 0.625f, 0.625f, 0.625f, 1.0f };
static const ColorRGBA DEFAULT_DRAG_COLOR        = ColorRGBA::WHITE();
static const ColorRGBA DEFAULT_HIGHLIGHT_COLOR   = ColorRGBA::ORANGE();
static const std::array<ColorRGBA, 3> AXES_COLOR = {{ ColorRGBA::X(), ColorRGBA::Y(), ColorRGBA::Z() }};
static const ColorRGBA CONSTRAINED_COLOR         = ColorRGBA::GRAY();

class ImGuiWrapper;
class GLCanvas3D;
enum class CommonGizmosDataID;
class CommonGizmosDataPool;

class GLGizmoBase
{
public:
    // Starting value for ids to avoid clashing with ids used by GLVolumes
    // (254 is choosen to leave some space for forward compatibility)
    static const unsigned int BASE_ID = 255 * 255 * 254;
    static const unsigned int GRABBER_ELEMENTS_MAX_COUNT = 7;

    enum class EGrabberExtension
    {
        None = 0,
        PosX = 1 << 0,
        NegX = 1 << 1,
        PosY = 1 << 2,
        NegY = 1 << 3,
        PosZ = 1 << 4,
        NegZ = 1 << 5,
    };

protected:
    struct Grabber
    {
        static const float SizeFactor;
        static const float MinHalfSize;
        static const float DraggingScaleFactor;

        bool enabled{ true };
        bool dragging{ false };
        Vec3d center{ Vec3d::Zero() };
        Vec3d angles{ Vec3d::Zero() };
#if ENABLE_LEGACY_OPENGL_REMOVAL
        Transform3d matrix{ Transform3d::Identity() };
#endif // ENABLE_LEGACY_OPENGL_REMOVAL
        ColorRGBA color{ ColorRGBA::WHITE() };
        EGrabberExtension extensions{ EGrabberExtension::None };
#if ENABLE_RAYCAST_PICKING
        // the picking id shared by all the elements
        int picking_id{ -1 };
        std::array<std::shared_ptr<SceneRaycasterItem>, GRABBER_ELEMENTS_MAX_COUNT> raycasters = { nullptr };
#endif // ENABLE_RAYCAST_PICKING

        Grabber() = default;
        ~Grabber();

#if ENABLE_RAYCAST_PICKING
        void render(bool hover, float size) { render(size, hover ? complementary(color) : color); }
#else
        void render(bool hover, float size) { render(size, hover ? complementary(color) : color, false); }
        void render_for_picking(float size) { render(size, color, true); }
#endif // ENABLE_RAYCAST_PICKING

        float get_half_size(float size) const;
        float get_dragging_half_size(float size) const;

#if ENABLE_RAYCAST_PICKING
        void register_raycasters_for_picking(int id);
        void unregister_raycasters_for_picking();
#endif // ENABLE_RAYCAST_PICKING

    private:
#if ENABLE_RAYCAST_PICKING
        void render(float size, const ColorRGBA& render_color);
#else
        void render(float size, const ColorRGBA& render_color, bool picking);
#endif // ENABLE_RAYCAST_PICKING

#if ENABLE_RAYCAST_PICKING
        static PickingModel s_cube;
        static PickingModel s_cone;
#else
        static GLModel s_cube;
        static GLModel s_cone;
#endif // ENABLE_RAYCAST_PICKING
>>>>>>> eacacc73
    };

public:
    enum EState
    {
        Off,
        On,
        Num_States
    };

    struct UpdateData
    {
        const Linef3& mouse_ray;
        const Point& mouse_pos;

        UpdateData(const Linef3& mouse_ray, const Point& mouse_pos)
            : mouse_ray(mouse_ray), mouse_pos(mouse_pos)
        {}
    };

protected:
    GLCanvas3D& m_parent;

    int m_group_id{ -1 }; // TODO: remove only for rotate
    EState m_state{ Off };
    int m_shortcut_key{ 0 };
    std::string m_icon_filename;
    unsigned int m_sprite_id;
    int m_hover_id{ -1 };
    bool m_dragging{ false };
    mutable std::vector<Grabber> m_grabbers;
    ImGuiWrapper* m_imgui;
    bool m_first_input_window_render{ true };
    CommonGizmosDataPool* m_c{ nullptr };

public:
    GLGizmoBase(GLCanvas3D& parent,
                const std::string& icon_filename,
                unsigned int sprite_id);
    virtual ~GLGizmoBase() = default;

    bool init() { return on_init(); }

    void load(cereal::BinaryInputArchive& ar) { m_state = On; on_load(ar); }
    void save(cereal::BinaryOutputArchive& ar) const { on_save(ar); }

    std::string get_name(bool include_shortcut = true) const;

    EState get_state() const { return m_state; }
    void set_state(EState state) { m_state = state; on_set_state(); }

    int get_shortcut_key() const { return m_shortcut_key; }

    const std::string& get_icon_filename() const { return m_icon_filename; }

    bool is_activable() const { return on_is_activable(); }
    bool is_selectable() const { return on_is_selectable(); }
    CommonGizmosDataID get_requirements() const { return on_get_requirements(); }
    virtual bool wants_enter_leave_snapshots() const { return false; }
    virtual std::string get_gizmo_entering_text() const { assert(false); return ""; }
    virtual std::string get_gizmo_leaving_text() const { assert(false); return ""; }
    virtual std::string get_action_snapshot_name() { return _u8L("Gizmo action"); }
    void set_common_data_pool(CommonGizmosDataPool* ptr) { m_c = ptr; }

    unsigned int get_sprite_id() const { return m_sprite_id; }

    int get_hover_id() const { return m_hover_id; }
    void set_hover_id(int id);
    
    bool is_dragging() const { return m_dragging; }

    // returns True when Gizmo changed its state
    bool update_items_state();

    void render() { on_render(); }
#if !ENABLE_RAYCAST_PICKING
    void render_for_picking() { on_render_for_picking(); }
#endif // !ENABLE_RAYCAST_PICKING
    void render_input_window(float x, float y, float bottom_limit);

    /// <summary>
    /// Mouse tooltip text
    /// </summary>
    /// <returns>Text to be visible in mouse tooltip</returns>
    virtual std::string get_tooltip() const { return ""; }

    /// <summary>
    /// Is called when data (Selection) is changed
    /// </summary>
    virtual void data_changed(){};

    /// <summary>
    /// Implement when want to process mouse events in gizmo
    /// Click, Right click, move, drag, ...
    /// </summary>
    /// <param name="mouse_event">Keep information about mouse click</param>
    /// <returns>Return True when use the information and don't want to propagate it otherwise False.</returns>
    virtual bool on_mouse(const wxMouseEvent &mouse_event) { return false; }

#if ENABLE_RAYCAST_PICKING
    void register_raycasters_for_picking()   { register_grabbers_for_picking(); on_register_raycasters_for_picking(); }
    void unregister_raycasters_for_picking() { unregister_grabbers_for_picking(); on_unregister_raycasters_for_picking(); }
#endif // ENABLE_RAYCAST_PICKING

protected:
    virtual bool on_init() = 0;
    virtual void on_load(cereal::BinaryInputArchive& ar) {}
    virtual void on_save(cereal::BinaryOutputArchive& ar) const {}
    virtual std::string on_get_name() const = 0;
    virtual void on_set_state() {}
    virtual void on_set_hover_id() {}
    virtual bool on_is_activable() const { return true; }
    virtual bool on_is_selectable() const { return true; }
    virtual CommonGizmosDataID on_get_requirements() const { return CommonGizmosDataID(0); }
    virtual void on_enable_grabber(unsigned int id) {}
    virtual void on_disable_grabber(unsigned int id) {}
       
    // called inside use_grabbers
    virtual void on_start_dragging() {}
    virtual void on_stop_dragging() {}
    virtual void on_dragging(const UpdateData& data) {}

    virtual void on_render() = 0;
#if !ENABLE_RAYCAST_PICKING
    virtual void on_render_for_picking() = 0;
#endif // !ENABLE_RAYCAST_PICKING
    virtual void on_render_input_window(float x, float y, float bottom_limit) {}

#if ENABLE_RAYCAST_PICKING
    void register_grabbers_for_picking();
    void unregister_grabbers_for_picking();
    virtual void on_register_raycasters_for_picking() {}
    virtual void on_unregister_raycasters_for_picking() {}
#else
    // Returns the picking color for the given id, based on the BASE_ID constant
    // No check is made for clashing with other picking color (i.e. GLVolumes)
    ColorRGBA picking_color_component(unsigned int id) const;
#endif // ENABLE_RAYCAST_PICKING

    void render_grabbers(const BoundingBoxf3& box) const;
    void render_grabbers(float size) const;
#if !ENABLE_RAYCAST_PICKING
    void render_grabbers_for_picking(const BoundingBoxf3& box) const;
#endif // !ENABLE_RAYCAST_PICKING

    std::string format(float value, unsigned int decimals) const;

    // Mark gizmo as dirty to Re-Render when idle()
    void set_dirty();

    /// <summary>
    /// function which 
    /// Set up m_dragging and call functions
    /// on_start_dragging / on_dragging / on_stop_dragging
    /// </summary>
    /// <param name="mouse_event">Keep information about mouse click</param>
    /// <returns>same as on_mouse</returns>
    bool use_grabbers(const wxMouseEvent &mouse_event);

#if ENABLE_WORLD_COORDINATE
    void do_stop_dragging(bool perform_mouse_cleanup);
#endif // ENABLE_WORLD_COORDINATE

private:
    // Flag for dirty visible state of Gizmo
    // When True then need new rendering
    bool m_dirty{ false };
};

} // namespace GUI
} // namespace Slic3r

#endif // slic3r_GLGizmoBase_hpp_<|MERGE_RESOLUTION|>--- conflicted
+++ resolved
@@ -1,4 +1,3 @@
-<<<<<<< HEAD
 #ifndef slic3r_GLGizmoBase_hpp_
 #define slic3r_GLGizmoBase_hpp_
 
@@ -7,6 +6,10 @@
 
 #include "slic3r/GUI/I18N.hpp"
 #include "slic3r/GUI/GLModel.hpp"
+#if ENABLE_RAYCAST_PICKING
+#include "slic3r/GUI/MeshUtils.hpp"
+#include "slic3r/GUI/SceneRaycaster.hpp"
+#endif // ENABLE_RAYCAST_PICKING
 
 #include <cereal/archives/binary.hpp>
 
@@ -38,8 +41,8 @@
     // Starting value for ids to avoid clashing with ids used by GLVolumes
     // (254 is choosen to leave some space for forward compatibility)
     static const unsigned int BASE_ID = 255 * 255 * 254;
-
-#if ENABLE_GIZMO_GRABBER_REFACTOR
+    static const unsigned int GRABBER_ELEMENTS_MAX_COUNT = 7;
+
     enum class EGrabberExtension
     {
         None = 0,
@@ -50,106 +53,9 @@
         PosZ = 1 << 4,
         NegZ = 1 << 5,
     };
-#endif // ENABLE_GIZMO_GRABBER_REFACTOR
 
     // Represents NO key(button on keyboard) value
     static const int NO_SHORTCUT_KEY_VALUE = 0;
-
-protected:
-    struct Grabber
-    {
-        static const float SizeFactor;
-        static const float MinHalfSize;
-        static const float DraggingScaleFactor;
-
-        bool enabled{ true };
-        bool dragging{ false };
-        Vec3d center{ Vec3d::Zero() };
-        Vec3d angles{ Vec3d::Zero() };
-#if ENABLE_GL_SHADERS_ATTRIBUTES
-        Transform3d matrix{ Transform3d::Identity() };
-#endif // ENABLE_GL_SHADERS_ATTRIBUTES
-        ColorRGBA color{ ColorRGBA::WHITE() };
-#if ENABLE_GIZMO_GRABBER_REFACTOR
-        EGrabberExtension extensions{ EGrabberExtension::None };
-#endif // ENABLE_GIZMO_GRABBER_REFACTOR
-
-        Grabber() = default;
-#if ENABLE_GIZMO_GRABBER_REFACTOR
-        ~Grabber();
-#endif // ENABLE_GIZMO_GRABBER_REFACTOR
-
-        void render(bool hover, float size) { render(size, hover ? complementary(color) : color, false); }
-        void render_for_picking(float size) { render(size, color, true); }
-
-        float get_half_size(float size) const;
-        float get_dragging_half_size(float size) const;
-
-    private:
-        void render(float size, const ColorRGBA& render_color, bool picking);
-
-#if ENABLE_GIZMO_GRABBER_REFACTOR
-        static GLModel s_cube;
-        static GLModel s_cone;
-#else
-        GLModel m_cube;
-#endif // ENABLE_GIZMO_GRABBER_REFACTOR
-=======
-#ifndef slic3r_GLGizmoBase_hpp_
-#define slic3r_GLGizmoBase_hpp_
-
-#include "libslic3r/Point.hpp"
-#include "libslic3r/Color.hpp"
-
-#include "slic3r/GUI/I18N.hpp"
-#include "slic3r/GUI/GLModel.hpp"
-#if ENABLE_RAYCAST_PICKING
-#include "slic3r/GUI/MeshUtils.hpp"
-#include "slic3r/GUI/SceneRaycaster.hpp"
-#endif // ENABLE_RAYCAST_PICKING
-
-#include <cereal/archives/binary.hpp>
-
-class wxWindow;
-class wxMouseEvent;
-
-namespace Slic3r {
-
-class BoundingBoxf3;
-class Linef3;
-class ModelObject;
-
-namespace GUI {
-
-static const ColorRGBA DEFAULT_BASE_COLOR        = { 0.625f, 0.625f, 0.625f, 1.0f };
-static const ColorRGBA DEFAULT_DRAG_COLOR        = ColorRGBA::WHITE();
-static const ColorRGBA DEFAULT_HIGHLIGHT_COLOR   = ColorRGBA::ORANGE();
-static const std::array<ColorRGBA, 3> AXES_COLOR = {{ ColorRGBA::X(), ColorRGBA::Y(), ColorRGBA::Z() }};
-static const ColorRGBA CONSTRAINED_COLOR         = ColorRGBA::GRAY();
-
-class ImGuiWrapper;
-class GLCanvas3D;
-enum class CommonGizmosDataID;
-class CommonGizmosDataPool;
-
-class GLGizmoBase
-{
-public:
-    // Starting value for ids to avoid clashing with ids used by GLVolumes
-    // (254 is choosen to leave some space for forward compatibility)
-    static const unsigned int BASE_ID = 255 * 255 * 254;
-    static const unsigned int GRABBER_ELEMENTS_MAX_COUNT = 7;
-
-    enum class EGrabberExtension
-    {
-        None = 0,
-        PosX = 1 << 0,
-        NegX = 1 << 1,
-        PosY = 1 << 2,
-        NegY = 1 << 3,
-        PosZ = 1 << 4,
-        NegZ = 1 << 5,
-    };
 
 protected:
     struct Grabber
@@ -205,7 +111,6 @@
         static GLModel s_cube;
         static GLModel s_cone;
 #endif // ENABLE_RAYCAST_PICKING
->>>>>>> eacacc73
     };
 
 public:
@@ -229,9 +134,9 @@
 protected:
     GLCanvas3D& m_parent;
 
-    int m_group_id{ -1 }; // TODO: remove only for rotate
-    EState m_state{ Off };
-    int m_shortcut_key{ 0 };
+    int m_group_id; // TODO: remove only for rotate
+    EState m_state;
+    int m_shortcut_key;
     std::string m_icon_filename;
     unsigned int m_sprite_id;
     int m_hover_id{ -1 };
