--- conflicted
+++ resolved
@@ -2472,8 +2472,9 @@
         },
         [this]() { return was_canceled(); });
 
-    const auto *bed_shape_opt = plater().config->opt<ConfigOptionPoints>(
-        "bed_shape");
+    const auto *bed_shape_opt =
+        plater().config->opt<ConfigOptionPoints>("bed_shape");
+    
     assert(bed_shape_opt);
 
     auto &   bedpoints = bed_shape_opt->values;
@@ -2482,87 +2483,40 @@
     for (auto &v : bedpoints) bed.append(Point::new_scale(v(0), v(1)));
 
     double mindist = 6.0; // FIXME
-<<<<<<< HEAD
     
-    if(rotoptimizing) // wasn't canceled
-    for(ModelInstance * oi : o->instances) {
-        oi->set_rotation({r[X], r[Y], r[Z]});
-        
-        Polygon trchull = o->convex_hull_2d(oi->get_transformation().get_matrix());
-        MinAreaBoundigBox rotbb(trchull, MinAreaBoundigBox::pcConvex);
-        double r = rotbb.angle_to_X();
-        
-        // The box should be landscape
-        if(rotbb.width() < rotbb.height()) r += PI / 2;
-        
-        Vec3d rt = oi->get_rotation(); rt(Z) += r;
-        oi->set_rotation(rt);
-=======
-    double offs    = mindist / 2.0 - EPSILON;
-
-    if (!was_canceled()) // wasn't canceled
-        for (ModelInstance *oi : o->instances) {
+    if (!was_canceled()) {
+        for(ModelInstance * oi : o->instances) {
             oi->set_rotation({r[X], r[Y], r[Z]});
-
-            auto trchull = o->convex_hull_2d(
-                oi->get_transformation().get_matrix());
-
-            namespace opt = libnest2d::opt;
-            opt::StopCriteria stopcr;
-            stopcr.relative_score_difference = 0.01;
-            stopcr.max_iterations            = 10000;
-            stopcr.stop_score                = 0.0;
-            opt::GeneticOptimizer solver(stopcr);
-            Polygon               pbed(bed);
-
-            auto   bin  = pbed.bounding_box();
-            double binw = bin.size()(X) * SCALING_FACTOR - offs;
-            double binh = bin.size()(Y) * SCALING_FACTOR - offs;
-
-            auto result = solver.optimize_min(
-                [&trchull, binw, binh](double rot) {
-                    auto chull = trchull;
-                    chull.rotate(rot);
-
-                    auto   bb  = chull.bounding_box();
-                    double bbw = bb.size()(X) * SCALING_FACTOR;
-                    double bbh = bb.size()(Y) * SCALING_FACTOR;
-
-                    auto   wdiff = bbw - binw;
-                    auto   hdiff = bbh - binh;
-                    double diff  = 0;
-                    if (wdiff < 0 && hdiff < 0) diff = wdiff + hdiff;
-                    if (wdiff > 0) diff += wdiff;
-                    if (hdiff > 0) diff += hdiff;
-
-                    return diff;
-                },
-                opt::initvals(0.0),
-                opt::bound(-PI / 2, PI / 2));
-
-            double r = std::get<0>(result.optimum);
-
-            Vec3d rt = oi->get_rotation();
-            rt(Z) += r;
+    
+            auto    trmatrix = oi->get_transformation().get_matrix();
+            Polygon trchull  = o->convex_hull_2d(trmatrix);
+            
+            MinAreaBoundigBox rotbb(trchull, MinAreaBoundigBox::pcConvex);
+            double            r = rotbb.angle_to_X();
+    
+            // The box should be landscape
+            if(rotbb.width() < rotbb.height()) r += PI / 2;
+            
+            Vec3d rt = oi->get_rotation(); rt(Z) += r;
+            
             oi->set_rotation(rt);
-
-            arr::WipeTowerInfo wti; // useless in SLA context
-            arr::find_new_position(plater().model,
-                                   o->instances,
-                                   coord_t(mindist / SCALING_FACTOR),
-                                   bed,
-                                   wti);
-
-            // Correct the z offset of the object which was corrupted be
-            // the rotation
-            o->ensure_on_bed();
-            
-            update_status(100, _(L("Orientation found.")));
-        }
-    else {
-        update_status(100, _(L("Orientation search canceled.")));
->>>>>>> 78610de4
-    }
+        }
+    
+        arr::WipeTowerInfo wti; // useless in SLA context
+        arr::find_new_position(plater().model,
+                               o->instances,
+                               coord_t(mindist / SCALING_FACTOR),
+                               bed,
+                               wti);
+    
+        // Correct the z offset of the object which was corrupted be
+        // the rotation
+        o->ensure_on_bed();
+    }
+
+    update_status(100,
+                  was_canceled() ? _(L("Orientation search canceled."))
+                                 : _(L("Orientation found.")));
 }
 
 void Plater::priv::split_object()
