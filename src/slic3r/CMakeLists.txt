cmake_minimum_required(VERSION 3.13)
project(libslic3r_gui)

include(PrecompiledHeader)

set(SLIC3R_GUI_SOURCES
    pchheader.cpp
    pchheader.hpp
    GUI/AboutDialog.cpp
    GUI/AboutDialog.hpp
    GUI/SysInfoDialog.cpp
    GUI/SysInfoDialog.hpp
    GUI/KBShortcutsDialog.cpp
    GUI/KBShortcutsDialog.hpp
    GUI/BackgroundSlicingProcess.cpp
    GUI/BackgroundSlicingProcess.hpp
    GUI/BitmapCache.cpp
    GUI/BitmapCache.hpp
    GUI/ConfigSnapshotDialog.cpp
    GUI/ConfigSnapshotDialog.hpp
    GUI/3DScene.cpp
    GUI/3DScene.hpp
    GUI/format.hpp
    GUI/GLShadersManager.hpp
    GUI/GLShadersManager.cpp
    GUI/GLShader.cpp
    GUI/GLShader.hpp    
    GUI/GLCanvas3D.hpp
    GUI/GLCanvas3D.cpp
    GUI/SceneRaycaster.hpp
    GUI/SceneRaycaster.cpp	
    GUI/OpenGLManager.hpp
    GUI/OpenGLManager.cpp
    GUI/Selection.hpp
    GUI/Selection.cpp    
    GUI/Gizmos/GLGizmosManager.cpp
    GUI/Gizmos/GLGizmosManager.hpp
    GUI/Gizmos/GLGizmosCommon.cpp
    GUI/Gizmos/GLGizmosCommon.hpp
    GUI/Gizmos/GLGizmoBase.cpp
    GUI/Gizmos/GLGizmoBase.hpp
    GUI/Gizmos/GLGizmoEmboss.cpp
    GUI/Gizmos/GLGizmoEmboss.hpp
    GUI/Gizmos/GLGizmoMove.cpp
    GUI/Gizmos/GLGizmoMove.hpp
    GUI/Gizmos/GLGizmoRotate.cpp
    GUI/Gizmos/GLGizmoRotate.hpp
    GUI/Gizmos/GLGizmoScale.cpp
    GUI/Gizmos/GLGizmoScale.hpp
    GUI/Gizmos/GLGizmoSlaSupports.cpp
    GUI/Gizmos/GLGizmoSlaSupports.hpp
    GUI/Gizmos/GLGizmoFdmSupports.cpp
    GUI/Gizmos/GLGizmoFdmSupports.hpp
    GUI/Gizmos/GLGizmoFlatten.cpp
    GUI/Gizmos/GLGizmoFlatten.hpp
    GUI/Gizmos/GLGizmoCut.cpp
    GUI/Gizmos/GLGizmoCut.hpp
    GUI/Gizmos/GLGizmoHollow.cpp
    GUI/Gizmos/GLGizmoHollow.hpp
    GUI/Gizmos/GLGizmoPainterBase.cpp
    GUI/Gizmos/GLGizmoPainterBase.hpp
    GUI/Gizmos/GLGizmoSeam.cpp
    GUI/Gizmos/GLGizmoSeam.hpp
    GUI/Gizmos/GLGizmoSimplify.cpp
    GUI/Gizmos/GLGizmoSimplify.hpp
    GUI/Gizmos/GLGizmoMmuSegmentation.cpp
    GUI/Gizmos/GLGizmoMmuSegmentation.hpp
    GUI/GLSelectionRectangle.cpp
    GUI/GLSelectionRectangle.hpp
    GUI/GLModel.hpp
    GUI/GLModel.cpp
    GUI/GLTexture.hpp
    GUI/GLTexture.cpp
    GUI/GLToolbar.hpp
    GUI/GLToolbar.cpp
    GUI/GCodeViewer.hpp
    GUI/GCodeViewer.cpp    
    GUI/Preferences.cpp
    GUI/Preferences.hpp
    GUI/PresetHints.cpp
    GUI/PresetHints.hpp
    GUI/GUI.cpp
    GUI/GUI.hpp
    GUI/GUI_Init.cpp
    GUI/GUI_Init.hpp
    GUI/GUI_Preview.cpp
    GUI/GUI_Preview.hpp
    GUI/GUI_App.cpp
    GUI/GUI_App.hpp
    GUI/GUI_Utils.cpp
    GUI/GUI_Utils.hpp
    GUI/GUI_Geometry.cpp
    GUI/GUI_Geometry.hpp
    GUI/I18N.cpp
    GUI/I18N.hpp
    GUI/MainFrame.cpp
    GUI/MainFrame.hpp
    GUI/Plater.cpp
    GUI/Plater.hpp
    GUI/PresetComboBoxes.hpp
    GUI/PresetComboBoxes.cpp
    GUI/BitmapComboBox.hpp
    GUI/BitmapComboBox.cpp
    GUI/SavePresetDialog.hpp
    GUI/SavePresetDialog.cpp
    GUI/PhysicalPrinterDialog.hpp
    GUI/PhysicalPrinterDialog.cpp
    GUI/GUI_Factories.cpp
    GUI/GUI_Factories.hpp
    GUI/GUI_ObjectList.cpp
    GUI/GUI_ObjectList.hpp
    GUI/GalleryDialog.cpp
    GUI/GalleryDialog.hpp
    GUI/GUI_ObjectManipulation.cpp
    GUI/GUI_ObjectManipulation.hpp
    GUI/GUI_ObjectSettings.cpp
    GUI/GUI_ObjectSettings.hpp
    GUI/GUI_ObjectLayers.cpp
    GUI/GUI_ObjectLayers.hpp
    GUI/MeshUtils.cpp
    GUI/MeshUtils.hpp
    GUI/Tab.cpp
    GUI/Tab.hpp
    GUI/ConfigManipulation.cpp
    GUI/ConfigManipulation.hpp
    GUI/Field.cpp
    GUI/Field.hpp
    GUI/OptionsGroup.cpp
    GUI/OptionsGroup.hpp
    GUI/OG_CustomCtrl.cpp
    GUI/OG_CustomCtrl.hpp
    GUI/BedShapeDialog.cpp
    GUI/BedShapeDialog.hpp
    GUI/2DBed.cpp
    GUI/2DBed.hpp
    GUI/3DBed.cpp
    GUI/3DBed.hpp
    GUI/CoordAxes.cpp
    GUI/CoordAxes.hpp
    GUI/Camera.cpp
    GUI/Camera.hpp
    GUI/CameraUtils.cpp
    GUI/CameraUtils.hpp
    GUI/wxExtensions.cpp
    GUI/wxExtensions.hpp
    GUI/ExtruderSequenceDialog.cpp
    GUI/ExtruderSequenceDialog.hpp
    GUI/WipeTowerDialog.cpp
    GUI/WipeTowerDialog.hpp
    GUI/RammingChart.cpp
    GUI/RammingChart.hpp
    GUI/RemovableDriveManager.cpp
    GUI/RemovableDriveManager.hpp
    GUI/SendSystemInfoDialog.cpp
    GUI/SendSystemInfoDialog.hpp
    GUI/BonjourDialog.cpp
    GUI/BonjourDialog.hpp
    GUI/ButtonsDescription.cpp
    GUI/ButtonsDescription.hpp
    GUI/ImGuiWrapper.hpp
    GUI/ImGuiWrapper.cpp
    Config/Snapshot.cpp
    Config/Snapshot.hpp
    Config/Version.cpp
    Config/Version.hpp    
    Utils/ASCIIFolding.cpp
    Utils/ASCIIFolding.hpp
    Utils/Serial.cpp
    Utils/Serial.hpp
    GUI/ConfigWizard.cpp
    GUI/ConfigWizard.hpp
    GUI/ConfigWizard_private.hpp
    GUI/MsgDialog.cpp
    GUI/MsgDialog.hpp
    GUI/UpdateDialogs.cpp
    GUI/UpdateDialogs.hpp
    GUI/FirmwareDialog.cpp
    GUI/FirmwareDialog.hpp
    GUI/PrintHostDialogs.cpp
    GUI/PrintHostDialogs.hpp
    GUI/Jobs/Job.hpp
    GUI/Jobs/Worker.hpp
    GUI/Jobs/BoostThreadWorker.hpp
    GUI/Jobs/BoostThreadWorker.cpp
    GUI/Jobs/UIThreadWorker.hpp
    GUI/Jobs/BusyCursorJob.hpp
    GUI/Jobs/PlaterWorker.hpp
    GUI/Jobs/ArrangeJob.hpp
    GUI/Jobs/ArrangeJob.cpp
    GUI/Jobs/CreateFontNameImageJob.cpp
    GUI/Jobs/CreateFontNameImageJob.hpp
    GUI/Jobs/CreateFontStyleImagesJob.cpp
    GUI/Jobs/CreateFontStyleImagesJob.hpp
    GUI/Jobs/EmbossJob.cpp
    GUI/Jobs/EmbossJob.hpp
    GUI/Jobs/RotoptimizeJob.hpp
    GUI/Jobs/RotoptimizeJob.cpp
    GUI/Jobs/FillBedJob.hpp
    GUI/Jobs/FillBedJob.cpp
    GUI/Jobs/SLAImportJob.hpp
    GUI/Jobs/SLAImportJob.cpp
    GUI/Jobs/ProgressIndicator.hpp
    GUI/Jobs/NotificationProgressIndicator.hpp
    GUI/Jobs/NotificationProgressIndicator.cpp
    GUI/Jobs/ThreadSafeQueue.hpp
    GUI/Jobs/SLAImportDialog.hpp
    GUI/ProgressStatusBar.hpp
    GUI/ProgressStatusBar.cpp
    GUI/Mouse3DController.cpp
    GUI/Mouse3DController.hpp
    GUI/DoubleSlider.cpp
    GUI/DoubleSlider.hpp
    GUI/Notebook.cpp
    GUI/Notebook.hpp
    GUI/ObjectDataViewModel.cpp
    GUI/ObjectDataViewModel.hpp
    GUI/InstanceCheck.cpp
    GUI/InstanceCheck.hpp
    GUI/Search.cpp
    GUI/Search.hpp
    GUI/NotificationManager.cpp
    GUI/NotificationManager.hpp
    GUI/UnsavedChangesDialog.cpp
    GUI/UnsavedChangesDialog.hpp
    GUI/ExtraRenderers.cpp
    GUI/ExtraRenderers.hpp
    GUI/ProjectDirtyStateManager.hpp
    GUI/ProjectDirtyStateManager.cpp
    GUI/DesktopIntegrationDialog.cpp
    GUI/DesktopIntegrationDialog.hpp
    GUI/HintNotification.cpp
    GUI/HintNotification.hpp
    Utils/AppUpdater.cpp
    Utils/AppUpdater.hpp
    Utils/Http.cpp
    Utils/Http.hpp
    Utils/FixModelByWin10.cpp
    Utils/FixModelByWin10.hpp
    Utils/OctoPrint.cpp
    Utils/OctoPrint.hpp
    Utils/Duet.cpp
    Utils/Duet.hpp
    Utils/EmbossStyleManager.cpp
    Utils/EmbossStyleManager.hpp
    Utils/EmbossStylesSerializable.cpp
    Utils/EmbossStylesSerializable.hpp
    Utils/FlashAir.cpp
    Utils/FlashAir.hpp
    Utils/FontConfigHelp.cpp
    Utils/FontConfigHelp.hpp
    Utils/AstroBox.cpp
    Utils/AstroBox.hpp
    Utils/Repetier.cpp
    Utils/Repetier.hpp
    Utils/PrintHost.cpp
    Utils/PrintHost.hpp
    Utils/Bonjour.cpp
    Utils/Bonjour.hpp
    Utils/PresetUpdater.cpp
    Utils/PresetUpdater.hpp
    Utils/Process.cpp
    Utils/Process.hpp
<<<<<<< HEAD
    Utils/Profile.hpp
    Utils/RaycastManager.cpp
    Utils/RaycastManager.hpp
=======
>>>>>>> eacacc73
    Utils/UndoRedo.cpp
    Utils/UndoRedo.hpp
    Utils/HexFile.cpp
    Utils/HexFile.hpp
    Utils/TCPConsole.cpp
    Utils/TCPConsole.hpp
    Utils/MKS.cpp
    Utils/MKS.hpp
    Utils/WinRegistry.cpp
    Utils/WinRegistry.hpp
    Utils/WxFontUtils.cpp
    Utils/WxFontUtils.hpp
)

if (APPLE)
    list(APPEND SLIC3R_GUI_SOURCES
            Utils/RetinaHelperImpl.mm
            Utils/MacDarkMode.mm
            Utils/MacUtils.mm
            GUI/RemovableDriveManagerMM.mm
            GUI/RemovableDriveManagerMM.h
            GUI/Mouse3DHandlerMac.mm
            GUI/InstanceCheckMac.mm
            GUI/InstanceCheckMac.h
        )
    FIND_LIBRARY(DISKARBITRATION_LIBRARY DiskArbitration)
endif ()

add_library(libslic3r_gui STATIC ${SLIC3R_GUI_SOURCES})

foreach(_source IN ITEMS ${SLIC3R_GUI_SOURCES})
    get_filename_component(_source_path "${_source}" PATH)
    string(REPLACE "/" "\\" _group_path "${_source_path}")
    source_group("${_group_path}" FILES "${_source}")
endforeach()

encoding_check(libslic3r_gui)

target_link_libraries(libslic3r_gui libslic3r avrdude libcereal imgui GLEW::GLEW OpenGL::GL hidapi libcurl ${wxWidgets_LIBRARIES} NanoSVG::nanosvg NanoSVG::nanosvgrast)

if (MSVC)
    target_link_libraries(libslic3r_gui Setupapi.lib)
elseif (CMAKE_SYSTEM_NAME STREQUAL "Linux")
    target_link_libraries(libslic3r_gui ${DBUS_LIBRARIES}) 
elseif (APPLE)
    target_link_libraries(libslic3r_gui ${DISKARBITRATION_LIBRARY})
endif()

if (SLIC3R_STATIC)
    # FIXME: This was previously exported by wx-config but the wxWidgets
    # cmake build forgets this and the build fails in debug mode (or on raspberry release)
    target_compile_definitions(libslic3r_gui PUBLIC -DwxDEBUG_LEVEL=0)
endif()

if (SLIC3R_PCH AND NOT SLIC3R_SYNTAXONLY)
    add_precompiled_header(libslic3r_gui pchheader.hpp FORCEINCLUDE)
endif ()

# We need to implement some hacks for wxWidgets and touch the underlying GTK
# layer and sub-libraries. This forces us to use the include locations and
# link these libraries.
if (UNIX AND NOT APPLE)
    find_package(GTK${SLIC3R_GTK} REQUIRED)
    target_include_directories(libslic3r_gui PRIVATE ${GTK${SLIC3R_GTK}_INCLUDE_DIRS})
    target_link_libraries(libslic3r_gui ${GTK${SLIC3R_GTK}_LIBRARIES} fontconfig)
endif ()<|MERGE_RESOLUTION|>--- conflicted
+++ resolved
@@ -260,12 +260,8 @@
     Utils/PresetUpdater.hpp
     Utils/Process.cpp
     Utils/Process.hpp
-<<<<<<< HEAD
-    Utils/Profile.hpp
     Utils/RaycastManager.cpp
     Utils/RaycastManager.hpp
-=======
->>>>>>> eacacc73
     Utils/UndoRedo.cpp
     Utils/UndoRedo.hpp
     Utils/HexFile.cpp
