#include "PrintConfig.hpp"
#include "Config.hpp"
#include "I18N.hpp"

#include "SLA/SupportTree.hpp"

#include <set>
#include <boost/algorithm/string/replace.hpp>
#include <boost/algorithm/string/case_conv.hpp>
#include <boost/format.hpp>
#include <boost/lexical_cast.hpp>
#include <boost/log/trivial.hpp>
#include <boost/thread.hpp>

#include <float.h>

namespace Slic3r {

//! macro used to mark string used at localization,
//! return same string
#define L(s) (s)
#define _(s) Slic3r::I18N::translate(s)

static t_config_enum_names enum_names_from_keys_map(const t_config_enum_values &enum_keys_map)
{
    t_config_enum_names names;
    int cnt = 0;
    for (const auto& kvp : enum_keys_map)
        cnt = std::max(cnt, kvp.second);
    cnt += 1;
    names.assign(cnt, "");
    for (const auto& kvp : enum_keys_map)
        names[kvp.second] = kvp.first;
    return names;
}

#define CONFIG_OPTION_ENUM_DEFINE_STATIC_MAPS(NAME) \
    static t_config_enum_names s_keys_names_##NAME = enum_names_from_keys_map(s_keys_map_##NAME); \
    template<> const t_config_enum_values& ConfigOptionEnum<NAME>::get_enum_values() { return s_keys_map_##NAME; } \
    template<> const t_config_enum_names& ConfigOptionEnum<NAME>::get_enum_names() { return s_keys_names_##NAME; }

static t_config_enum_values s_keys_map_PrinterTechnology {
    { "FFF",            ptFFF },
    { "SLA",            ptSLA }
};
CONFIG_OPTION_ENUM_DEFINE_STATIC_MAPS(PrinterTechnology)

static const t_config_enum_values s_keys_map_GCodeFlavor {
    { "reprap",         gcfRepRapSprinter },
    { "reprapfirmware", gcfRepRapFirmware },
    { "repetier",       gcfRepetier },
    { "teacup",         gcfTeacup },
    { "makerware",      gcfMakerWare },
    { "marlin",         gcfMarlinLegacy },
    { "marlin2",        gcfMarlinFirmware },
    { "sailfish",       gcfSailfish },
    { "smoothie",       gcfSmoothie },
    { "mach3",          gcfMach3 },
    { "machinekit",     gcfMachinekit },
    { "no-extrusion",   gcfNoExtrusion }
};
CONFIG_OPTION_ENUM_DEFINE_STATIC_MAPS(GCodeFlavor)

static const t_config_enum_values s_keys_map_MachineLimitsUsage {
    { "emit_to_gcode",      int(MachineLimitsUsage::EmitToGCode) },
    { "time_estimate_only", int(MachineLimitsUsage::TimeEstimateOnly) },
    { "ignore",             int(MachineLimitsUsage::Ignore) }
};
CONFIG_OPTION_ENUM_DEFINE_STATIC_MAPS(MachineLimitsUsage)

static const t_config_enum_values s_keys_map_PrintHostType {
    { "prusalink",      htPrusaLink },
    { "prusaconnect",   htPrusaConnect },
    { "octoprint",      htOctoPrint },
    { "duet",           htDuet },
    { "flashair",       htFlashAir },
    { "astrobox",       htAstroBox },
    { "repetier",       htRepetier },
    { "mks",            htMKS }
};
CONFIG_OPTION_ENUM_DEFINE_STATIC_MAPS(PrintHostType)

static const t_config_enum_values s_keys_map_AuthorizationType {
    { "key",            atKeyPassword },
    { "user",           atUserPassword }
};
CONFIG_OPTION_ENUM_DEFINE_STATIC_MAPS(AuthorizationType)

static const t_config_enum_values s_keys_map_FuzzySkinType {
    { "none",           int(FuzzySkinType::None) },
    { "external",       int(FuzzySkinType::External) },
    { "all",            int(FuzzySkinType::All) }
};
CONFIG_OPTION_ENUM_DEFINE_STATIC_MAPS(FuzzySkinType)

static const t_config_enum_values s_keys_map_InfillPattern {
    { "rectilinear",        ipRectilinear },
    { "monotonic",          ipMonotonic },
    { "alignedrectilinear", ipAlignedRectilinear },
    { "grid",               ipGrid },
    { "triangles",          ipTriangles },
    { "stars",              ipStars },
    { "cubic",              ipCubic },
    { "line",               ipLine },
    { "concentric",         ipConcentric },
    { "honeycomb",          ipHoneycomb },
    { "3dhoneycomb",        ip3DHoneycomb },
    { "gyroid",             ipGyroid },
    { "hilbertcurve",       ipHilbertCurve },
    { "archimedeanchords",  ipArchimedeanChords },
    { "octagramspiral",     ipOctagramSpiral },
    { "adaptivecubic",      ipAdaptiveCubic },
    { "supportcubic",       ipSupportCubic },
    { "lightning",          ipLightning }
};
CONFIG_OPTION_ENUM_DEFINE_STATIC_MAPS(InfillPattern)

static const t_config_enum_values s_keys_map_IroningType {
    { "top",            int(IroningType::TopSurfaces) },
    { "topmost",        int(IroningType::TopmostOnly) },
    { "solid",          int(IroningType::AllSolid) }
};
CONFIG_OPTION_ENUM_DEFINE_STATIC_MAPS(IroningType)

static const t_config_enum_values s_keys_map_SlicingMode {
    { "regular",        int(SlicingMode::Regular) },
    { "even_odd",       int(SlicingMode::EvenOdd) },
    { "close_holes",    int(SlicingMode::CloseHoles) }
};
CONFIG_OPTION_ENUM_DEFINE_STATIC_MAPS(SlicingMode)

static const t_config_enum_values s_keys_map_SupportMaterialPattern {
    { "rectilinear",        smpRectilinear },
    { "rectilinear-grid",   smpRectilinearGrid },
    { "honeycomb",          smpHoneycomb }
};
CONFIG_OPTION_ENUM_DEFINE_STATIC_MAPS(SupportMaterialPattern)

static const t_config_enum_values s_keys_map_SupportMaterialStyle {
    { "grid",           smsGrid },
    { "snug",           smsSnug },
    { "tree",           smsTree },
    { "organic",        smsOrganic }
};
CONFIG_OPTION_ENUM_DEFINE_STATIC_MAPS(SupportMaterialStyle)

static const t_config_enum_values s_keys_map_SupportMaterialInterfacePattern {
    { "auto",           smipAuto },
    { "rectilinear",    smipRectilinear },
    { "concentric",     smipConcentric }
};
CONFIG_OPTION_ENUM_DEFINE_STATIC_MAPS(SupportMaterialInterfacePattern)

static const t_config_enum_values s_keys_map_SeamPosition {
    { "random",         spRandom },
    { "nearest",        spNearest },
    { "aligned",        spAligned },
    { "rear",           spRear }
};
CONFIG_OPTION_ENUM_DEFINE_STATIC_MAPS(SeamPosition)

static const t_config_enum_values s_keys_map_SLADisplayOrientation = {
    { "landscape",      sladoLandscape},
    { "portrait",       sladoPortrait}
};
CONFIG_OPTION_ENUM_DEFINE_STATIC_MAPS(SLADisplayOrientation)

static const t_config_enum_values s_keys_map_SLAPillarConnectionMode = {
    {"zigzag",          int(SLAPillarConnectionMode::zigzag)},
    {"cross",           int(SLAPillarConnectionMode::cross)},
    {"dynamic",         int(SLAPillarConnectionMode::dynamic)}
};
CONFIG_OPTION_ENUM_DEFINE_STATIC_MAPS(SLAPillarConnectionMode)

static const t_config_enum_values s_keys_map_SLAMaterialSpeed = {
    {"slow",            slamsSlow},
    {"fast",            slamsFast},
    {"high_viscosity",  slamsHighViscosity}
};
CONFIG_OPTION_ENUM_DEFINE_STATIC_MAPS(SLAMaterialSpeed);

static inline const t_config_enum_values s_keys_map_SLASupportTreeType = {
    {"default", int(sla::SupportTreeType::Default)},
    {"branching",   int(sla::SupportTreeType::Branching)},
    //TODO: {"organic", int(sla::SupportTreeType::Organic)}
};
CONFIG_OPTION_ENUM_DEFINE_STATIC_MAPS(SLASupportTreeType);

static const t_config_enum_values s_keys_map_BrimType = {
    {"no_brim",         btNoBrim},
    {"outer_only",      btOuterOnly},
    {"inner_only",      btInnerOnly},
    {"outer_and_inner", btOuterAndInner}
};
CONFIG_OPTION_ENUM_DEFINE_STATIC_MAPS(BrimType)

static const t_config_enum_values s_keys_map_DraftShield = {
    { "disabled", dsDisabled },
    { "limited",  dsLimited  },
    { "enabled",  dsEnabled  }
};
CONFIG_OPTION_ENUM_DEFINE_STATIC_MAPS(DraftShield)

static const t_config_enum_values s_keys_map_GCodeThumbnailsFormat = {
    { "PNG", int(GCodeThumbnailsFormat::PNG) },
    { "JPG", int(GCodeThumbnailsFormat::JPG) },
    { "QOI", int(GCodeThumbnailsFormat::QOI) }
};
CONFIG_OPTION_ENUM_DEFINE_STATIC_MAPS(GCodeThumbnailsFormat)

static const t_config_enum_values s_keys_map_ForwardCompatibilitySubstitutionRule = {
    { "disable",        ForwardCompatibilitySubstitutionRule::Disable },
    { "enable",         ForwardCompatibilitySubstitutionRule::Enable },
    { "enable_silent",  ForwardCompatibilitySubstitutionRule::EnableSilent }
};
CONFIG_OPTION_ENUM_DEFINE_STATIC_MAPS(ForwardCompatibilitySubstitutionRule)

static t_config_enum_values s_keys_map_PerimeterGeneratorType {
    { "classic", int(PerimeterGeneratorType::Classic) },
    { "arachne", int(PerimeterGeneratorType::Arachne) }
};
CONFIG_OPTION_ENUM_DEFINE_STATIC_MAPS(PerimeterGeneratorType)

static void assign_printer_technology_to_unknown(t_optiondef_map &options, PrinterTechnology printer_technology)
{
    for (std::pair<const t_config_option_key, ConfigOptionDef> &kvp : options)
        if (kvp.second.printer_technology == ptUnknown)
            kvp.second.printer_technology = printer_technology;
}

PrintConfigDef::PrintConfigDef()
{
    this->init_common_params();
    assign_printer_technology_to_unknown(this->options, ptAny);
    this->init_fff_params();
    this->init_extruder_option_keys();
    assign_printer_technology_to_unknown(this->options, ptFFF);
    this->init_sla_params();
    assign_printer_technology_to_unknown(this->options, ptSLA);
}

void PrintConfigDef::init_common_params()
{
    ConfigOptionDef* def;

    def = this->add("printer_technology", coEnum);
    def->label = L("Printer technology");
    def->tooltip = L("Printer technology");
    def->enum_keys_map = &ConfigOptionEnum<PrinterTechnology>::get_enum_values();
    def->enum_values.push_back("FFF");
    def->enum_values.push_back("SLA");
    def->set_default_value(new ConfigOptionEnum<PrinterTechnology>(ptFFF));

    def = this->add("bed_shape", coPoints);
    def->label = L("Bed shape");
    def->mode = comAdvanced;
    def->set_default_value(new ConfigOptionPoints{ Vec2d(0, 0), Vec2d(200, 0), Vec2d(200, 200), Vec2d(0, 200) });

    def = this->add("bed_custom_texture", coString);
    def->label = L("Bed custom texture");
    def->mode = comAdvanced;
    def->set_default_value(new ConfigOptionString(""));

    def = this->add("bed_custom_model", coString);
    def->label = L("Bed custom model");
    def->mode = comAdvanced;
    def->set_default_value(new ConfigOptionString(""));

    def = this->add("elefant_foot_compensation", coFloat);
    def->label = L("Elephant foot compensation");
    def->category = L("Advanced");
    def->tooltip = L("The first layer will be shrunk in the XY plane by the configured value "
                     "to compensate for the 1st layer squish aka an Elephant Foot effect.");
    def->sidetext = L("mm");
    def->min = 0;
    def->mode = comAdvanced;
    def->set_default_value(new ConfigOptionFloat(0.));

    def = this->add("thumbnails", coPoints);
    def->label = L("G-code thumbnails");
    def->tooltip = L("Picture sizes to be stored into a .gcode and .sl1 / .sl1s files, in the following format: \"XxY, XxY, ...\"");
    def->mode = comExpert;
    def->gui_type = ConfigOptionDef::GUIType::one_string;
    def->set_default_value(new ConfigOptionPoints());

    def = this->add("thumbnails_format", coEnum);
    def->label = L("Format of G-code thumbnails");
    def->tooltip = L("Format of G-code thumbnails: PNG for best quality, JPG for smallest size, QOI for low memory firmware");
    def->mode = comExpert;
    def->enum_keys_map = &ConfigOptionEnum<GCodeThumbnailsFormat>::get_enum_values();
    def->enum_values.push_back("PNG");
    def->enum_values.push_back("JPG");
    def->enum_values.push_back("QOI");
    def->set_default_value(new ConfigOptionEnum<GCodeThumbnailsFormat>(GCodeThumbnailsFormat::PNG));

    def = this->add("layer_height", coFloat);
    def->label = L("Layer height");
    def->category = L("Layers and Perimeters");
    def->tooltip = L("This setting controls the height (and thus the total number) of the slices/layers. "
                   "Thinner layers give better accuracy but take more time to print.");
    def->sidetext = L("mm");
    def->min = 0;
    def->set_default_value(new ConfigOptionFloat(0.3));

    def = this->add("max_print_height", coFloat);
    def->label = L("Max print height");
    def->tooltip = L("Set this to the maximum height that can be reached by your extruder while printing.");
    def->sidetext = L("mm");
    def->min = 0;
    def->max = 1200;
    def->mode = comAdvanced;
    def->set_default_value(new ConfigOptionFloat(200.0));

    def = this->add("print_host", coString);
    def->label = L("Hostname, IP or URL");
    def->tooltip = L("Slic3r can upload G-code files to a printer host. This field should contain "
                   "the hostname, IP address or URL of the printer host instance. "
                   "Print host behind HAProxy with basic auth enabled can be accessed by putting the user name and password into the URL "
                   "in the following format: https://username:password@your-octopi-address/");
    def->mode = comAdvanced;
    def->cli = ConfigOptionDef::nocli;
    def->set_default_value(new ConfigOptionString(""));

    def = this->add("printhost_apikey", coString);
    def->label = L("API Key / Password");
    def->tooltip = L("Slic3r can upload G-code files to a printer host. This field should contain "
                   "the API Key or the password required for authentication.");
    def->mode = comAdvanced;
    def->cli = ConfigOptionDef::nocli;
    def->set_default_value(new ConfigOptionString(""));
    
    def = this->add("printhost_port", coString);
    def->label = L("Printer");
    def->tooltip = L("Name of the printer");
    def->gui_type = ConfigOptionDef::GUIType::select_open;
    def->mode = comAdvanced;
    def->cli = ConfigOptionDef::nocli;
    def->set_default_value(new ConfigOptionString(""));
    
    def = this->add("printhost_cafile", coString);
    def->label = L("HTTPS CA File");
    def->tooltip = L("Custom CA certificate file can be specified for HTTPS OctoPrint connections, in crt/pem format. "
                   "If left blank, the default OS CA certificate repository is used.");
    def->mode = comAdvanced;
    def->cli = ConfigOptionDef::nocli;
    def->set_default_value(new ConfigOptionString(""));
    
    // Options used by physical printers
    
    def = this->add("printhost_user", coString);
    def->label = L("User");
//    def->tooltip = L("");
    def->mode = comAdvanced;
    def->cli = ConfigOptionDef::nocli;
    def->set_default_value(new ConfigOptionString(""));
    
    def = this->add("printhost_password", coString);
    def->label = L("Password");
//    def->tooltip = L("");
    def->mode = comAdvanced;
    def->cli = ConfigOptionDef::nocli;
    def->set_default_value(new ConfigOptionString(""));

    // Only available on Windows.
    def = this->add("printhost_ssl_ignore_revoke", coBool);
    def->label = L("Ignore HTTPS certificate revocation checks");
    def->tooltip = L("Ignore HTTPS certificate revocation checks in case of missing or offline distribution points. "
                     "One may want to enable this option for self signed certificates if connection fails.");
    def->mode = comAdvanced;
    def->cli = ConfigOptionDef::nocli;
    def->set_default_value(new ConfigOptionBool(false));
    
    def = this->add("preset_names", coStrings);
    def->label = L("Printer preset names");
    def->tooltip = L("Names of presets related to the physical printer");
    def->mode = comAdvanced;
    def->set_default_value(new ConfigOptionStrings());

    def = this->add("printhost_authorization_type", coEnum);
    def->label = L("Authorization Type");
//    def->tooltip = L("");
    def->enum_keys_map = &ConfigOptionEnum<AuthorizationType>::get_enum_values();
    def->enum_values.push_back("key");
    def->enum_values.push_back("user");
    def->enum_labels.push_back(L("API key"));
    def->enum_labels.push_back(L("HTTP digest"));
    def->mode = comAdvanced;
    def->cli = ConfigOptionDef::nocli;
    def->set_default_value(new ConfigOptionEnum<AuthorizationType>(atKeyPassword));

    // temporary workaround for compatibility with older Slicer
    {
        def = this->add("preset_name", coString);
        def->set_default_value(new ConfigOptionString());
    }
}

void PrintConfigDef::init_fff_params()
{
    ConfigOptionDef* def;

    // Maximum extruder temperature, bumped to 1500 to support printing of glass.
    const int max_temp = 1500;
    def = this->add("avoid_crossing_curled_overhangs", coBool);
    def->label = L("Avoid crossing curled overhangs (Experimental)");
    def->tooltip = L("Plan travel moves such that the extruder avoids areas where the filament may be curled up. "
                   "This is mostly happening on steeper rounded overhangs and may cause a crash with the nozzle. "
                   "This feature slows down both the print and the G-code generation.");
    def->mode = comExpert;
    def->set_default_value(new ConfigOptionBool(false));

    def = this->add("avoid_crossing_perimeters", coBool);
    def->label = L("Avoid crossing perimeters");
    def->tooltip = L("Optimize travel moves in order to minimize the crossing of perimeters. "
                   "This is mostly useful with Bowden extruders which suffer from oozing. "
                   "This feature slows down both the print and the G-code generation.");
    def->mode = comExpert;
    def->set_default_value(new ConfigOptionBool(false));

    def = this->add("avoid_crossing_perimeters_max_detour", coFloatOrPercent);
    def->label = L("Avoid crossing perimeters - Max detour length");
    def->category = L("Layers and Perimeters");
    def->tooltip = L("The maximum detour length for avoid crossing perimeters. "
                     "If the detour is longer than this value, avoid crossing perimeters is not applied for this travel path. "
                     "Detour length could be specified either as an absolute value or as percentage (for example 50%) of a direct travel path.");
    def->sidetext = L("mm or % (zero to disable)");
    def->min = 0;
    def->max_literal = 1000;
    def->mode = comExpert;
    def->set_default_value(new ConfigOptionFloatOrPercent(0., false));

    def = this->add("bed_temperature", coInts);
    def->label = L("Other layers");
    def->tooltip = L("Bed temperature for layers after the first one. "
                   "Set this to zero to disable bed temperature control commands in the output.");
    def->sidetext = L("°C");
    def->full_label = L("Bed temperature");
    def->min = 0;
    def->max = 300;
    def->set_default_value(new ConfigOptionInts { 0 });

    def = this->add("before_layer_gcode", coString);
    def->label = L("Before layer change G-code");
    def->tooltip = L("This custom code is inserted at every layer change, right before the Z move. "
                   "Note that you can use placeholder variables for all Slic3r settings as well "
                   "as [layer_num] and [layer_z].");
    def->multiline = true;
    def->full_width = true;
    def->height = 5;
    def->mode = comExpert;
    def->set_default_value(new ConfigOptionString(""));

    def = this->add("between_objects_gcode", coString);
    def->label = L("Between objects G-code");
    def->tooltip = L("This code is inserted between objects when using sequential printing. By default extruder and bed temperature are reset using non-wait command; however if M104, M109, M140 or M190 are detected in this custom code, Slic3r will not add temperature commands. Note that you can use placeholder variables for all Slic3r settings, so you can put a \"M109 S[first_layer_temperature]\" command wherever you want.");
    def->multiline = true;
    def->full_width = true;
    def->height = 12;
    def->mode = comExpert;
    def->set_default_value(new ConfigOptionString(""));

    def = this->add("bottom_solid_layers", coInt);
    //TRN To be shown in Print Settings "Bottom solid layers"
    def->label = L("Bottom");
    def->category = L("Layers and Perimeters");
    def->tooltip = L("Number of solid layers to generate on bottom surfaces.");
    def->full_label = L("Bottom solid layers");
    def->min = 0;
    def->set_default_value(new ConfigOptionInt(3));

    def = this->add("bottom_solid_min_thickness", coFloat);
    //TRN To be shown in Print Settings "Top solid layers"
    def->label = L("Bottom");
    def->category = L("Layers and Perimeters");
    def->tooltip = L("The number of bottom solid layers is increased above bottom_solid_layers if necessary to satisfy "
    				 "minimum thickness of bottom shell.");
    def->full_label = L("Minimum bottom shell thickness");
    def->sidetext = L("mm");
    def->min = 0;
    def->set_default_value(new ConfigOptionFloat(0.));

    def = this->add("bridge_acceleration", coFloat);
    def->label = L("Bridge");
    def->tooltip = L("This is the acceleration your printer will use for bridges. "
                   "Set zero to disable acceleration control for bridges.");
    def->sidetext = L("mm/s²");
    def->min = 0;
    def->mode = comExpert;
    def->set_default_value(new ConfigOptionFloat(0));

    def = this->add("bridge_angle", coFloat);
    def->label = L("Bridging angle");
    def->category = L("Infill");
    def->tooltip = L("Bridging angle override. If left to zero, the bridging angle will be calculated "
                   "automatically. Otherwise the provided angle will be used for all bridges. "
                   "Use 180° for zero angle.");
    def->sidetext = L("°");
    def->min = 0;
    def->mode = comAdvanced;
    def->set_default_value(new ConfigOptionFloat(0.));

    def = this->add("bridge_fan_speed", coInts);
    def->label = L("Bridges fan speed");
    def->tooltip = L("This fan speed is enforced during all bridges and overhangs.");
    def->sidetext = L("%");
    def->min = 0;
    def->max = 100;
    def->mode = comExpert;
    def->set_default_value(new ConfigOptionInts { 100 });

    def = this->add("bridge_flow_ratio", coFloat);
    def->label = L("Bridge flow ratio");
    def->category = L("Advanced");
    def->tooltip = L("This factor affects the amount of plastic for bridging. "
                   "You can decrease it slightly to pull the extrudates and prevent sagging, "
                   "although default settings are usually good and you should experiment "
                   "with cooling (use a fan) before tweaking this.");
    def->min = 0;
    def->max = 2;
    def->mode = comAdvanced;
    def->set_default_value(new ConfigOptionFloat(1));

    def = this->add("bridge_speed", coFloat);
    def->label = L("Bridges");
    def->category = L("Speed");
    def->tooltip = L("Speed for printing bridges.");
    def->sidetext = L("mm/s");
    def->aliases = { "bridge_feed_rate" };
    def->min = 0;
    def->mode = comAdvanced;
    def->set_default_value(new ConfigOptionFloat(60));

    def             = this->add("enable_dynamic_overhang_speeds", coBool);
    def->label      = L("Enable dynamic overhang speeds (Experimental)");
    def->category   = L("Speed");
    def->tooltip    = L("This setting enables dynamic speed control on overhangs.");
    def->mode       = comAdvanced;
    def->set_default_value(new ConfigOptionBool(false));

    def             = this->add("overhang_overlap_levels", coPercents);
    def->full_label = L("Overhang overlap levels");
    def->category   = L("Speed");
    def->tooltip    = L("Controls overhang levels, expressed as a percentage of overlap of the extrusion with the previous layer - "
                        "100% represents full overlap - no overhang is present, while 0% represents full overhang (floating extrusion). "
                        "Each overhang level then corresponds with the overhang speed below. Speeds for overhang levels in between are "
                        "calculated via linear interpolation."
                        "If you set multiple different speeds for the same overhang level, only the largest speed is used. "
                        );
    def->sidetext   = L("%");
    def->min        = 0;
    def->max        = 100;
    def->mode       = comAdvanced;
    def->set_default_value(new ConfigOptionPercents({60, 40, 20, 0}));

    def             = this->add("dynamic_overhang_speeds", coFloatsOrPercents);
    def->full_label = L("Dynamic speed on overhangs");
    def->category   = L("Speed");
    def->tooltip    = L("This setting controls the speed on the overhang with the overlap value set above. "
                        "The speed of the extrusion is calculated as a linear interpolation of the speeds for higher and lower overlap. "
                        "If set as percentage, the speed is calculated over the external perimeter speed."
                        );
    def->sidetext   = L("mm/s or %");
    def->min        = 0;
    def->mode       = comAdvanced;
    def->set_default_value(new ConfigOptionFloatsOrPercents({{25, false}, {20, false}, {15, false}, {15, false}}));

    def = this->add("brim_width", coFloat);
    def->label = L("Brim width");
    def->category = L("Skirt and brim");
    def->tooltip = L("The horizontal width of the brim that will be printed around each object on the first layer. "
                     "When raft is used, no brim is generated (use raft_first_layer_expansion).");
    def->sidetext = L("mm");
    def->min = 0;
    def->max = 200;
    def->mode = comSimple;
    def->set_default_value(new ConfigOptionFloat(0));

    def = this->add("brim_type", coEnum);
    def->label = L("Brim type");
    def->category = L("Skirt and brim");
    def->tooltip = L("The places where the brim will be printed around each object on the first layer.");
    def->enum_keys_map = &ConfigOptionEnum<BrimType>::get_enum_values();
    def->enum_values.emplace_back("no_brim");
    def->enum_values.emplace_back("outer_only");
    def->enum_values.emplace_back("inner_only");
    def->enum_values.emplace_back("outer_and_inner");
    def->enum_labels.emplace_back(L("No brim"));
    def->enum_labels.emplace_back(L("Outer brim only"));
    def->enum_labels.emplace_back(L("Inner brim only"));
    def->enum_labels.emplace_back(L("Outer and inner brim"));
    def->mode = comSimple;
    def->set_default_value(new ConfigOptionEnum<BrimType>(btOuterOnly));

    def = this->add("brim_separation", coFloat);
    def->label = L("Brim separation gap");
    def->category = L("Skirt and brim");
    def->tooltip = L("Offset of brim from the printed object. The offset is applied after the elephant foot compensation.");
    def->sidetext = L("mm");
    def->min = 0;
    def->mode = comAdvanced;
    def->set_default_value(new ConfigOptionFloat(0.f));

    def = this->add("clip_multipart_objects", coBool);
    def->label = L("Clip multi-part objects");
    def->tooltip = L("When printing multi-material objects, this settings will make Slic3r "
                   "to clip the overlapping object parts one by the other "
                   "(2nd part will be clipped by the 1st, 3rd part will be clipped by the 1st and 2nd etc).");
    def->mode = comExpert;
    def->set_default_value(new ConfigOptionBool(true));

    def = this->add("colorprint_heights", coFloats);
    def->label = L("Colorprint height");
    def->tooltip = L("Heights at which a filament change is to occur.");
    def->set_default_value(new ConfigOptionFloats { });

    def = this->add("compatible_printers", coStrings);
    def->label = L("Compatible printers");
    def->mode = comAdvanced;
    def->set_default_value(new ConfigOptionStrings());
    def->cli = ConfigOptionDef::nocli;

    def = this->add("compatible_printers_condition", coString);
    def->label = L("Compatible printers condition");
    def->tooltip = L("A boolean expression using the configuration values of an active printer profile. "
                   "If this expression evaluates to true, this profile is considered compatible "
                   "with the active printer profile.");
    def->mode = comExpert;
    def->set_default_value(new ConfigOptionString());
    def->cli = ConfigOptionDef::nocli;

    def = this->add("compatible_prints", coStrings);
    def->label = L("Compatible print profiles");
    def->mode = comAdvanced;
    def->set_default_value(new ConfigOptionStrings());
    def->cli = ConfigOptionDef::nocli;

    def = this->add("compatible_prints_condition", coString);
    def->label = L("Compatible print profiles condition");
    def->tooltip = L("A boolean expression using the configuration values of an active print profile. "
                   "If this expression evaluates to true, this profile is considered compatible "
                   "with the active print profile.");
    def->mode = comExpert;
    def->set_default_value(new ConfigOptionString());
    def->cli = ConfigOptionDef::nocli;

    // The following value is to be stored into the project file (AMF, 3MF, Config ...)
    // and it contains a sum of "compatible_printers_condition" values over the print and filament profiles.
    def = this->add("compatible_printers_condition_cummulative", coStrings);
    def->set_default_value(new ConfigOptionStrings());
    def->cli = ConfigOptionDef::nocli;
    def = this->add("compatible_prints_condition_cummulative", coStrings);
    def->set_default_value(new ConfigOptionStrings());
    def->cli = ConfigOptionDef::nocli;

    def = this->add("complete_objects", coBool);
    def->label = L("Complete individual objects");
    def->tooltip = L("When printing multiple objects or copies, this feature will complete "
                   "each object before moving onto next one (and starting it from its bottom layer). "
                   "This feature is useful to avoid the risk of ruined prints. "
                   "Slic3r should warn and prevent you from extruder collisions, but beware.");
    def->mode = comAdvanced;
    def->set_default_value(new ConfigOptionBool(false));

    def = this->add("cooling", coBools);
    def->label = L("Enable auto cooling");
    def->tooltip = L("This flag enables the automatic cooling logic that adjusts print speed "
                   "and fan speed according to layer printing time.");
    def->set_default_value(new ConfigOptionBools { true });

    def = this->add("cooling_tube_retraction", coFloat);
    def->label = L("Cooling tube position");
    def->tooltip = L("Distance of the center-point of the cooling tube from the extruder tip.");
    def->sidetext = L("mm");
    def->min = 0;
    def->mode = comAdvanced;
    def->set_default_value(new ConfigOptionFloat(91.5));

    def = this->add("cooling_tube_length", coFloat);
    def->label = L("Cooling tube length");
    def->tooltip = L("Length of the cooling tube to limit space for cooling moves inside it.");
    def->sidetext = L("mm");
    def->min = 0;
    def->mode = comAdvanced;
    def->set_default_value(new ConfigOptionFloat(5.));

    def = this->add("default_acceleration", coFloat);
    def->label = L("Default");
    def->tooltip = L("This is the acceleration your printer will be reset to after "
                   "the role-specific acceleration values are used (perimeter/infill). "
                   "Set zero to prevent resetting acceleration at all.");
    def->sidetext = L("mm/s²");
    def->min = 0;
    def->mode = comExpert;
    def->set_default_value(new ConfigOptionFloat(0));

    def = this->add("default_filament_profile", coStrings);
    def->label = L("Default filament profile");
    def->tooltip = L("Default filament profile associated with the current printer profile. "
                   "On selection of the current printer profile, this filament profile will be activated.");
    def->set_default_value(new ConfigOptionStrings());
    def->cli = ConfigOptionDef::nocli;

    def = this->add("default_print_profile", coString);
    def->label = L("Default print profile");
    def->tooltip = L("Default print profile associated with the current printer profile. "
                   "On selection of the current printer profile, this print profile will be activated.");
    def->set_default_value(new ConfigOptionString());
    def->cli = ConfigOptionDef::nocli;

    def = this->add("disable_fan_first_layers", coInts);
    def->label = L("Disable fan for the first");
    def->tooltip = L("You can set this to a positive value to disable fan at all "
                   "during the first layers, so that it does not make adhesion worse.");
    def->sidetext = L("layers");
    def->min = 0;
    def->max = 1000;
    def->mode = comExpert;
    def->set_default_value(new ConfigOptionInts { 3 });

    def = this->add("dont_support_bridges", coBool);
    def->label = L("Don't support bridges");
    def->category = L("Support material");
    def->tooltip = L("Experimental option for preventing support material from being generated "
                   "under bridged areas.");
    def->mode = comAdvanced;
    def->set_default_value(new ConfigOptionBool(true));

    def = this->add("duplicate_distance", coFloat);
    def->label = L("Distance between copies");
    def->tooltip = L("Distance used for the auto-arrange feature of the plater.");
    def->sidetext = L("mm");
    def->aliases = { "multiply_distance" };
    def->min = 0;
    def->set_default_value(new ConfigOptionFloat(6));

    def = this->add("end_gcode", coString);
    def->label = L("End G-code");
    def->tooltip = L("This end procedure is inserted at the end of the output file. "
                   "Note that you can use placeholder variables for all PrusaSlicer settings.");
    def->multiline = true;
    def->full_width = true;
    def->height = 12;
    def->mode = comExpert;
    def->set_default_value(new ConfigOptionString("M104 S0 ; turn off temperature\nG28 X0  ; home X axis\nM84     ; disable motors\n"));

    def = this->add("end_filament_gcode", coStrings);
    def->label = L("End G-code");
    def->tooltip = L("This end procedure is inserted at the end of the output file, before the printer end gcode (and "
                   "before any toolchange from this filament in case of multimaterial printers). "
                   "Note that you can use placeholder variables for all PrusaSlicer settings. "
                   "If you have multiple extruders, the gcode is processed in extruder order.");
    def->multiline = true;
    def->full_width = true;
    def->height = 120;
    def->mode = comExpert;
    def->set_default_value(new ConfigOptionStrings { "; Filament-specific end gcode \n;END gcode for filament\n" });

    def = this->add("ensure_vertical_shell_thickness", coBool);
    def->label = L("Ensure vertical shell thickness");
    def->category = L("Layers and Perimeters");
    def->tooltip = L("Add solid infill near sloping surfaces to guarantee the vertical shell thickness "
                   "(top+bottom solid layers).");
    def->mode = comAdvanced;
    def->set_default_value(new ConfigOptionBool(false));

    auto def_top_fill_pattern = def = this->add("top_fill_pattern", coEnum);
    def->label = L("Top fill pattern");
    def->category = L("Infill");
    def->tooltip = L("Fill pattern for top infill. This only affects the top visible layer, and not its adjacent solid shells.");
    def->cli = "top-fill-pattern|external-fill-pattern|solid-fill-pattern";
    def->enum_keys_map = &ConfigOptionEnum<InfillPattern>::get_enum_values();
    def->enum_values.push_back("rectilinear");
    def->enum_values.push_back("monotonic");
    def->enum_values.push_back("alignedrectilinear");
    def->enum_values.push_back("concentric");
    def->enum_values.push_back("hilbertcurve");
    def->enum_values.push_back("archimedeanchords");
    def->enum_values.push_back("octagramspiral");
    def->enum_labels.push_back(L("Rectilinear"));
    def->enum_labels.push_back(L("Monotonic"));
    def->enum_labels.push_back(L("Aligned Rectilinear"));
    def->enum_labels.push_back(L("Concentric"));
    def->enum_labels.push_back(L("Hilbert Curve"));
    def->enum_labels.push_back(L("Archimedean Chords"));
    def->enum_labels.push_back(L("Octagram Spiral"));
    // solid_fill_pattern is an obsolete equivalent to top_fill_pattern/bottom_fill_pattern.
    def->aliases = { "solid_fill_pattern", "external_fill_pattern" };
    def->set_default_value(new ConfigOptionEnum<InfillPattern>(ipMonotonic));

    def = this->add("bottom_fill_pattern", coEnum);
    def->label = L("Bottom fill pattern");
    def->category = L("Infill");
    def->tooltip = L("Fill pattern for bottom infill. This only affects the bottom external visible layer, and not its adjacent solid shells.");
    def->cli = "bottom-fill-pattern|external-fill-pattern|solid-fill-pattern";
    def->enum_keys_map = &ConfigOptionEnum<InfillPattern>::get_enum_values();
    def->enum_values = def_top_fill_pattern->enum_values;
    def->enum_labels = def_top_fill_pattern->enum_labels;
    def->aliases = def_top_fill_pattern->aliases;
    def->set_default_value(new ConfigOptionEnum<InfillPattern>(ipMonotonic));

    def = this->add("external_perimeter_extrusion_width", coFloatOrPercent);
    def->label = L("External perimeters");
    def->category = L("Extrusion Width");
    def->tooltip = L("Set this to a non-zero value to set a manual extrusion width for external perimeters. "
                   "If left zero, default extrusion width will be used if set, otherwise 1.125 x nozzle diameter will be used. "
                   "If expressed as percentage (for example 200%), it will be computed over layer height.");
    def->sidetext = L("mm or %");
    def->min = 0;
    def->max_literal = 50;
    def->mode = comAdvanced;
    def->set_default_value(new ConfigOptionFloatOrPercent(0, false));

    def = this->add("external_perimeter_speed", coFloatOrPercent);
    def->label = L("External perimeters");
    def->category = L("Speed");
    def->tooltip = L("This separate setting will affect the speed of external perimeters (the visible ones). "
                   "If expressed as percentage (for example: 80%) it will be calculated "
                   "on the perimeters speed setting above. Set to zero for auto.");
    def->sidetext = L("mm/s or %");
    def->ratio_over = "perimeter_speed";
    def->min = 0;
    def->mode = comAdvanced;
    def->set_default_value(new ConfigOptionFloatOrPercent(50, true));

    def = this->add("external_perimeters_first", coBool);
    def->label = L("External perimeters first");
    def->category = L("Layers and Perimeters");
    def->tooltip = L("Print contour perimeters from the outermost one to the innermost one "
                   "instead of the default inverse order.");
    def->mode = comExpert;
    def->set_default_value(new ConfigOptionBool(false));

    def = this->add("extra_perimeters", coBool);
    def->label = L("Extra perimeters if needed");
    def->category = L("Layers and Perimeters");
    def->tooltip = L("Add more perimeters when needed for avoiding gaps in sloping walls. "
                   "Slic3r keeps adding perimeters, until more than 70% of the loop immediately above "
                   "is supported.");
    def->mode = comExpert;
    def->set_default_value(new ConfigOptionBool(true));

    def = this->add("extra_perimeters_on_overhangs", coBool);
    def->label = L("Extra perimeters on overhangs (Experimental)");
    def->category = L("Layers and Perimeters");
    def->tooltip = L("Detect overhang areas where bridges cannot be anchored, and fill them with "
                    "extra perimeter paths. These paths are anchored to the nearby non-overhang area when possible.");
    def->mode = comExpert;
    def->set_default_value(new ConfigOptionBool(false));

    def = this->add("extruder", coInt);
    def->gui_type = ConfigOptionDef::GUIType::i_enum_open;
    def->label = L("Extruder");
    def->category = L("Extruders");
    def->tooltip = L("The extruder to use (unless more specific extruder settings are specified). "
                   "This value overrides perimeter and infill extruders, but not the support extruders.");
    def->min = 0;  // 0 = inherit defaults
    def->enum_labels.push_back(L("default"));  // override label for item 0
    def->enum_labels.push_back("1");
    def->enum_labels.push_back("2");
    def->enum_labels.push_back("3");
    def->enum_labels.push_back("4");
    def->enum_labels.push_back("5");

    def = this->add("extruder_clearance_height", coFloat);
    def->label = L("Height");
    def->tooltip = L("Set this to the vertical distance between your nozzle tip and (usually) the X carriage rods. "
                   "In other words, this is the height of the clearance cylinder around your extruder, "
                   "and it represents the maximum depth the extruder can peek before colliding with "
                   "other printed objects.");
    def->sidetext = L("mm");
    def->min = 0;
    def->mode = comExpert;
    def->set_default_value(new ConfigOptionFloat(20));

    def = this->add("extruder_clearance_radius", coFloat);
    def->label = L("Radius");
    def->tooltip = L("Set this to the clearance radius around your extruder. "
                   "If the extruder is not centered, choose the largest value for safety. "
                   "This setting is used to check for collisions and to display the graphical preview "
                   "in the plater.");
    def->sidetext = L("mm");
    def->min = 0;
    def->mode = comExpert;
    def->set_default_value(new ConfigOptionFloat(20));

    def = this->add("extruder_colour", coStrings);
    def->label = L("Extruder Color");
    def->tooltip = L("This is only used in the Slic3r interface as a visual help.");
    def->gui_type = ConfigOptionDef::GUIType::color;
    // Empty string means no color assigned yet.
    def->set_default_value(new ConfigOptionStrings { "" });

    def = this->add("extruder_offset", coPoints);
    def->label = L("Extruder offset");
    def->tooltip = L("If your firmware doesn't handle the extruder displacement you need the G-code "
                   "to take it into account. This option lets you specify the displacement of each extruder "
                   "with respect to the first one. It expects positive coordinates (they will be subtracted "
                   "from the XY coordinate).");
    def->sidetext = L("mm");
    def->mode = comAdvanced;
    def->set_default_value(new ConfigOptionPoints { Vec2d(0,0) });

    def = this->add("extrusion_axis", coString);
    def->label = L("Extrusion axis");
    def->tooltip = L("Use this option to set the axis letter associated to your printer's extruder "
                   "(usually E but some printers use A).");
    def->set_default_value(new ConfigOptionString("E"));

    def = this->add("extrusion_multiplier", coFloats);
    def->label = L("Extrusion multiplier");
    def->tooltip = L("This factor changes the amount of flow proportionally. You may need to tweak "
                   "this setting to get nice surface finish and correct single wall widths. "
                   "Usual values are between 0.9 and 1.1. If you think you need to change this more, "
                   "check filament diameter and your firmware E steps.");
    def->max = 2;
    def->mode = comAdvanced;
    def->set_default_value(new ConfigOptionFloats { 1. });

    def = this->add("extrusion_width", coFloatOrPercent);
    def->label = L("Default extrusion width");
    def->category = L("Extrusion Width");
    def->tooltip = L("Set this to a non-zero value to allow a manual extrusion width. "
                   "If left to zero, Slic3r derives extrusion widths from the nozzle diameter "
                   "(see the tooltips for perimeter extrusion width, infill extrusion width etc). "
                   "If expressed as percentage (for example: 230%), it will be computed over layer height.");
    def->sidetext = L("mm or %");
    def->min = 0;
    def->max = 1000;
    def->max_literal = 50;
    def->mode = comAdvanced;
    def->set_default_value(new ConfigOptionFloatOrPercent(0, false));

    def = this->add("fan_always_on", coBools);
    def->label = L("Keep fan always on");
    def->tooltip = L("If this is enabled, fan will never be disabled and will be kept running at least "
                   "at its minimum speed. Useful for PLA, harmful for ABS.");
    def->set_default_value(new ConfigOptionBools { false });

    def = this->add("fan_below_layer_time", coInts);
    def->label = L("Enable fan if layer print time is below");
    def->tooltip = L("If layer print time is estimated below this number of seconds, fan will be enabled "
                   "and its speed will be calculated by interpolating the minimum and maximum speeds.");
    def->sidetext = L("approximate seconds");
    def->min = 0;
    def->max = 1000;
    def->mode = comExpert;
    def->set_default_value(new ConfigOptionInts { 60 });

    def = this->add("filament_colour", coStrings);
    def->label = L("Color");
    def->tooltip = L("This is only used in the Slic3r interface as a visual help.");
    def->gui_type = ConfigOptionDef::GUIType::color;
    def->set_default_value(new ConfigOptionStrings { "#29B2B2" });

    def = this->add("filament_notes", coStrings);
    def->label = L("Filament notes");
    def->tooltip = L("You can put your notes regarding the filament here.");
    def->multiline = true;
    def->full_width = true;
    def->height = 13;
    def->mode = comAdvanced;
    def->set_default_value(new ConfigOptionStrings { "" });

    def = this->add("filament_max_volumetric_speed", coFloats);
    def->label = L("Max volumetric speed");
    def->tooltip = L("Maximum volumetric speed allowed for this filament. Limits the maximum volumetric "
                   "speed of a print to the minimum of print and filament volumetric speed. "
                   "Set to zero for no limit.");
    def->sidetext = L("mm³/s");
    def->min = 0;
    def->mode = comAdvanced;
    def->set_default_value(new ConfigOptionFloats { 0. });

    def = this->add("filament_loading_speed", coFloats);
    def->label = L("Loading speed");
    def->tooltip = L("Speed used for loading the filament on the wipe tower.");
    def->sidetext = L("mm/s");
    def->min = 0;
    def->mode = comExpert;
    def->set_default_value(new ConfigOptionFloats { 28. });

    def = this->add("filament_loading_speed_start", coFloats);
    def->label = L("Loading speed at the start");
    def->tooltip = L("Speed used at the very beginning of loading phase.");
    def->sidetext = L("mm/s");
    def->min = 0;
    def->mode = comExpert;
    def->set_default_value(new ConfigOptionFloats { 3. });

    def = this->add("filament_unloading_speed", coFloats);
    def->label = L("Unloading speed");
    def->tooltip = L("Speed used for unloading the filament on the wipe tower (does not affect "
                      " initial part of unloading just after ramming).");
    def->sidetext = L("mm/s");
    def->min = 0;
    def->mode = comExpert;
    def->set_default_value(new ConfigOptionFloats { 90. });

    def = this->add("filament_unloading_speed_start", coFloats);
    def->label = L("Unloading speed at the start");
    def->tooltip = L("Speed used for unloading the tip of the filament immediately after ramming.");
    def->sidetext = L("mm/s");
    def->min = 0;
    def->mode = comExpert;
    def->set_default_value(new ConfigOptionFloats { 100. });

    def = this->add("filament_toolchange_delay", coFloats);
    def->label = L("Delay after unloading");
    def->tooltip = L("Time to wait after the filament is unloaded. "
                   "May help to get reliable toolchanges with flexible materials "
                   "that may need more time to shrink to original dimensions.");
    def->sidetext = L("s");
    def->min = 0;
    def->mode = comExpert;
    def->set_default_value(new ConfigOptionFloats { 0. });

    def = this->add("filament_cooling_moves", coInts);
    def->label = L("Number of cooling moves");
    def->tooltip = L("Filament is cooled by being moved back and forth in the "
                   "cooling tubes. Specify desired number of these moves.");
    def->max = 0;
    def->max = 20;
    def->mode = comExpert;
    def->set_default_value(new ConfigOptionInts { 4 });

    def = this->add("filament_cooling_initial_speed", coFloats);
    def->label = L("Speed of the first cooling move");
    def->tooltip = L("Cooling moves are gradually accelerating beginning at this speed.");
    def->sidetext = L("mm/s");
    def->min = 0;
    def->mode = comExpert;
    def->set_default_value(new ConfigOptionFloats { 2.2 });

    def = this->add("filament_minimal_purge_on_wipe_tower", coFloats);
    def->label = L("Minimal purge on wipe tower");
    def->tooltip = L("After a tool change, the exact position of the newly loaded filament inside "
                     "the nozzle may not be known, and the filament pressure is likely not yet stable. "
                     "Before purging the print head into an infill or a sacrificial object, Slic3r will always prime "
                     "this amount of material into the wipe tower to produce successive infill or sacrificial object extrusions reliably.");
    def->sidetext = L("mm³");
    def->min = 0;
    def->mode = comExpert;
    def->set_default_value(new ConfigOptionFloats { 15. });

    def = this->add("filament_cooling_final_speed", coFloats);
    def->label = L("Speed of the last cooling move");
    def->tooltip = L("Cooling moves are gradually accelerating towards this speed.");
    def->sidetext = L("mm/s");
    def->min = 0;
    def->mode = comExpert;
    def->set_default_value(new ConfigOptionFloats { 3.4 });

    def = this->add("filament_load_time", coFloats);
    def->label = L("Filament load time");
    def->tooltip = L("Time for the printer firmware (or the Multi Material Unit 2.0) to load a new filament during a tool change (when executing the T code). This time is added to the total print time by the G-code time estimator.");
    def->sidetext = L("s");
    def->min = 0;
    def->mode = comExpert;
    def->set_default_value(new ConfigOptionFloats { 0. });

    def = this->add("filament_ramming_parameters", coStrings);
    def->label = L("Ramming parameters");
    def->tooltip = L("This string is edited by RammingDialog and contains ramming specific parameters.");
    def->mode = comExpert;
    def->set_default_value(new ConfigOptionStrings { "120 100 6.6 6.8 7.2 7.6 7.9 8.2 8.7 9.4 9.9 10.0|"
       " 0.05 6.6 0.45 6.8 0.95 7.8 1.45 8.3 1.95 9.7 2.45 10 2.95 7.6 3.45 7.6 3.95 7.6 4.45 7.6 4.95 7.6" });

    def = this->add("filament_unload_time", coFloats);
    def->label = L("Filament unload time");
    def->tooltip = L("Time for the printer firmware (or the Multi Material Unit 2.0) to unload a filament during a tool change (when executing the T code). This time is added to the total print time by the G-code time estimator.");
    def->sidetext = L("s");
    def->min = 0;
    def->mode = comExpert;
    def->set_default_value(new ConfigOptionFloats { 0. });

    def = this->add("filament_diameter", coFloats);
    def->label = L("Diameter");
    def->tooltip = L("Enter your filament diameter here. Good precision is required, so use a caliper "
                   "and do multiple measurements along the filament, then compute the average.");
    def->sidetext = L("mm");
    def->min = 0;
    def->set_default_value(new ConfigOptionFloats { 1.75 });

    def = this->add("filament_density", coFloats);
    def->label = L("Density");
    def->tooltip = L("Enter your filament density here. This is only for statistical information. "
                   "A decent way is to weigh a known length of filament and compute the ratio "
                   "of the length to volume. Better is to calculate the volume directly through displacement.");
    def->sidetext = L("g/cm³");
    def->min = 0;
    def->set_default_value(new ConfigOptionFloats { 0. });

    def = this->add("filament_type", coStrings);
    def->label = L("Filament type");
    def->tooltip = L("The filament material type for use in custom G-codes.");
    def->gui_type = ConfigOptionDef::GUIType::f_enum_open;
    def->gui_flags = "show_value";
    def->enum_values.push_back("PLA");
    def->enum_values.push_back("PET");
    def->enum_values.push_back("ABS");
    def->enum_values.push_back("ASA");
    def->enum_values.push_back("FLEX");
    def->enum_values.push_back("HIPS");
    def->enum_values.push_back("EDGE");
    def->enum_values.push_back("NGEN");
    def->enum_values.push_back("PA");
    def->enum_values.push_back("NYLON");
    def->enum_values.push_back("PVA");
    def->enum_values.push_back("PC");
    def->enum_values.push_back("PP");
    def->enum_values.push_back("PEI");
    def->enum_values.push_back("PEEK");
    def->enum_values.push_back("PEKK");
    def->enum_values.push_back("POM");
    def->enum_values.push_back("PSU");
    def->enum_values.push_back("PVDF");
    def->enum_values.push_back("SCAFF");

    def->mode = comAdvanced;
    def->set_default_value(new ConfigOptionStrings { "PLA" });

    def = this->add("filament_soluble", coBools);
    def->label = L("Soluble material");
    def->tooltip = L("Soluble material is most likely used for a soluble support.");
    def->mode = comAdvanced;
    def->set_default_value(new ConfigOptionBools { false });

    def = this->add("filament_cost", coFloats);
    def->label = L("Cost");
    def->tooltip = L("Enter your filament cost per kg here. This is only for statistical information.");
    def->sidetext = L("money/kg");
    def->min = 0;
    def->set_default_value(new ConfigOptionFloats { 0. });

    def = this->add("filament_spool_weight", coFloats);
    def->label = L("Spool weight");
    def->tooltip = L("Enter weight of the empty filament spool. "
                     "One may weigh a partially consumed filament spool before printing and one may compare the measured weight "
                     "with the calculated weight of the filament with the spool to find out whether the amount "
                     "of filament on the spool is sufficient to finish the print.");
    def->sidetext = L("g");
    def->min = 0;
    def->set_default_value(new ConfigOptionFloats { 0. });

    def = this->add("filament_settings_id", coStrings);
    def->set_default_value(new ConfigOptionStrings { "" });
    def->cli = ConfigOptionDef::nocli;

    def = this->add("filament_vendor", coString);
    def->set_default_value(new ConfigOptionString(L("(Unknown)")));
    def->cli = ConfigOptionDef::nocli;

    def = this->add("fill_angle", coFloat);
    def->label = L("Fill angle");
    def->category = L("Infill");
    def->tooltip = L("Default base angle for infill orientation. Cross-hatching will be applied to this. "
                   "Bridges will be infilled using the best direction Slic3r can detect, so this setting "
                   "does not affect them.");
    def->sidetext = L("°");
    def->min = 0;
    def->max = 360;
    def->mode = comAdvanced;
    def->set_default_value(new ConfigOptionFloat(45));

    def = this->add("fill_density", coPercent);
    def->gui_type = ConfigOptionDef::GUIType::f_enum_open;
    def->gui_flags = "show_value";
    def->label = L("Fill density");
    def->category = L("Infill");
    def->tooltip = L("Density of internal infill, expressed in the range 0% - 100%.");
    def->sidetext = L("%");
    def->min = 0;
    def->max = 100;
    def->enum_values.push_back("0");
    def->enum_values.push_back("5");
    def->enum_values.push_back("10");
    def->enum_values.push_back("15");
    def->enum_values.push_back("20");
    def->enum_values.push_back("25");
    def->enum_values.push_back("30");
    def->enum_values.push_back("40");
    def->enum_values.push_back("50");
    def->enum_values.push_back("60");
    def->enum_values.push_back("70");
    def->enum_values.push_back("80");
    def->enum_values.push_back("90");
    def->enum_values.push_back("100");
    def->enum_labels.push_back("0%");
    def->enum_labels.push_back("5%");
    def->enum_labels.push_back("10%");
    def->enum_labels.push_back("15%");
    def->enum_labels.push_back("20%");
    def->enum_labels.push_back("25%");
    def->enum_labels.push_back("30%");
    def->enum_labels.push_back("40%");
    def->enum_labels.push_back("50%");
    def->enum_labels.push_back("60%");
    def->enum_labels.push_back("70%");
    def->enum_labels.push_back("80%");
    def->enum_labels.push_back("90%");
    def->enum_labels.push_back("100%");
    def->set_default_value(new ConfigOptionPercent(20));

    def = this->add("fill_pattern", coEnum);
    def->label = L("Fill pattern");
    def->category = L("Infill");
    def->tooltip = L("Fill pattern for general low-density infill.");
    def->enum_keys_map = &ConfigOptionEnum<InfillPattern>::get_enum_values();
    def->enum_values.push_back("rectilinear");
    def->enum_values.push_back("alignedrectilinear");
    def->enum_values.push_back("grid");
    def->enum_values.push_back("triangles");
    def->enum_values.push_back("stars");
    def->enum_values.push_back("cubic");
    def->enum_values.push_back("line");
    def->enum_values.push_back("concentric");
    def->enum_values.push_back("honeycomb");
    def->enum_values.push_back("3dhoneycomb");
    def->enum_values.push_back("gyroid");
    def->enum_values.push_back("hilbertcurve");
    def->enum_values.push_back("archimedeanchords");
    def->enum_values.push_back("octagramspiral");
    def->enum_values.push_back("adaptivecubic");
    def->enum_values.push_back("supportcubic");
    def->enum_values.push_back("lightning");
    def->enum_labels.push_back(L("Rectilinear"));
    def->enum_labels.push_back(L("Aligned Rectilinear"));
    def->enum_labels.push_back(L("Grid"));
    def->enum_labels.push_back(L("Triangles"));
    def->enum_labels.push_back(L("Stars"));
    def->enum_labels.push_back(L("Cubic"));
    def->enum_labels.push_back(L("Line"));
    def->enum_labels.push_back(L("Concentric"));
    def->enum_labels.push_back(L("Honeycomb"));
    def->enum_labels.push_back(L("3D Honeycomb"));
    def->enum_labels.push_back(L("Gyroid"));
    def->enum_labels.push_back(L("Hilbert Curve"));
    def->enum_labels.push_back(L("Archimedean Chords"));
    def->enum_labels.push_back(L("Octagram Spiral"));
    def->enum_labels.push_back(L("Adaptive Cubic"));
    def->enum_labels.push_back(L("Support Cubic"));
    def->enum_labels.push_back(L("Lightning"));
    def->set_default_value(new ConfigOptionEnum<InfillPattern>(ipStars));

    def = this->add("first_layer_acceleration", coFloat);
    def->label = L("First layer");
    def->tooltip = L("This is the acceleration your printer will use for first layer. Set zero "
                   "to disable acceleration control for first layer.");
    def->sidetext = L("mm/s²");
    def->min = 0;
    def->mode = comExpert;
    def->set_default_value(new ConfigOptionFloat(0));

    def = this->add("first_layer_acceleration_over_raft", coFloat);
    def->label = L("First object layer over raft interface");
    def->tooltip = L("This is the acceleration your printer will use for first layer of object above raft interface. Set zero "
                   "to disable acceleration control for first layer of object above raft interface.");
    def->sidetext = L("mm/s²");
    def->min = 0;
    def->mode = comExpert;
    def->set_default_value(new ConfigOptionFloat(0));

    def = this->add("first_layer_bed_temperature", coInts);
    def->label = L("First layer");
    def->full_label = L("First layer bed temperature");
    def->tooltip = L("Heated build plate temperature for the first layer. Set this to zero to disable "
                   "bed temperature control commands in the output.");
    def->sidetext = L("°C");
    def->max = 0;
    def->max = 300;
    def->set_default_value(new ConfigOptionInts { 0 });

    def = this->add("first_layer_extrusion_width", coFloatOrPercent);
    def->label = L("First layer");
    def->category = L("Extrusion Width");
    def->tooltip = L("Set this to a non-zero value to set a manual extrusion width for first layer. "
                   "You can use this to force fatter extrudates for better adhesion. If expressed "
                   "as percentage (for example 120%) it will be computed over first layer height. "
                   "If set to zero, it will use the default extrusion width.");
    def->sidetext = L("mm or %");
    def->ratio_over = "first_layer_height";
    def->min = 0;
    def->max_literal = 50;
    def->mode = comAdvanced;
    def->set_default_value(new ConfigOptionFloatOrPercent(200, true));

    def = this->add("first_layer_height", coFloatOrPercent);
    def->label = L("First layer height");
    def->category = L("Layers and Perimeters");
    def->tooltip = L("When printing with very low layer heights, you might still want to print a thicker "
                   "bottom layer to improve adhesion and tolerance for non perfect build plates.");
    def->sidetext = L("mm");
    def->min = 0;
    def->ratio_over = "layer_height";
    def->set_default_value(new ConfigOptionFloatOrPercent(0.35, false));

    def = this->add("first_layer_speed", coFloatOrPercent);
    def->label = L("First layer speed");
    def->tooltip = L("If expressed as absolute value in mm/s, this speed will be applied to all the print moves "
                   "of the first layer, regardless of their type. If expressed as a percentage "
                   "(for example: 40%) it will scale the default speeds.");
    def->sidetext = L("mm/s or %");
    def->min = 0;
    def->max_literal = 20;
    def->mode = comAdvanced;
    def->set_default_value(new ConfigOptionFloatOrPercent(30, false));

    def = this->add("first_layer_speed_over_raft", coFloatOrPercent);
    def->label = L("Speed of object first layer over raft interface");
    def->tooltip = L("If expressed as absolute value in mm/s, this speed will be applied to all the print moves "
                   "of the first object layer above raft interface, regardless of their type. If expressed as a percentage "
                   "(for example: 40%) it will scale the default speeds.");
    def->sidetext = L("mm/s or %");
    def->min = 0;
    def->mode = comAdvanced;
    def->set_default_value(new ConfigOptionFloatOrPercent(30, false));

    def = this->add("first_layer_temperature", coInts);
    def->label = L("First layer");
    def->full_label = L("First layer nozzle temperature");
    def->tooltip = L("Nozzle temperature for the first layer. If you want to control temperature manually "
                     "during print, set this to zero to disable temperature control commands in the output G-code.");
    def->sidetext = L("°C");
    def->min = 0;
    def->max = max_temp;
    def->set_default_value(new ConfigOptionInts { 200 });

    def = this->add("full_fan_speed_layer", coInts);
    def->label = L("Full fan speed at layer");
    def->tooltip = L("Fan speed will be ramped up linearly from zero at layer \"disable_fan_first_layers\" "
                   "to maximum at layer \"full_fan_speed_layer\". "
                   "\"full_fan_speed_layer\" will be ignored if lower than \"disable_fan_first_layers\", in which case "
                   "the fan will be running at maximum allowed speed at layer \"disable_fan_first_layers\" + 1.");
    def->min = 0;
    def->max = 1000;
    def->mode = comExpert;
    def->set_default_value(new ConfigOptionInts { 0 });

    def = this->add("fuzzy_skin", coEnum);
    def->label = L("Fuzzy Skin");
    def->category = L("Fuzzy Skin");
    def->tooltip = L("Fuzzy skin type.");

    def->enum_keys_map = &ConfigOptionEnum<FuzzySkinType>::get_enum_values();
    def->enum_values.push_back("none");
    def->enum_values.push_back("external");
    def->enum_values.push_back("all");
    def->enum_labels.push_back(L("None"));
    def->enum_labels.push_back(L("Outside walls"));
    def->enum_labels.push_back(L("All walls"));
    def->mode = comSimple;
    def->set_default_value(new ConfigOptionEnum<FuzzySkinType>(FuzzySkinType::None));

    def = this->add("fuzzy_skin_thickness", coFloat);
    def->label = L("Fuzzy skin thickness");
    def->category = L("Fuzzy Skin");
    def->tooltip = L("The maximum distance that each skin point can be offset (both ways), "
                     "measured perpendicular to the perimeter wall.");
    def->sidetext = L("mm");
    def->min = 0;
    def->mode = comAdvanced;
    def->set_default_value(new ConfigOptionFloat(0.3));

    def = this->add("fuzzy_skin_point_dist", coFloat);
    def->label = L("Fuzzy skin point distance");
    def->category = L("Fuzzy Skin");
    def->tooltip = L("Perimeters will be split into multiple segments by inserting Fuzzy skin points. "
                     "Lowering the Fuzzy skin point distance will increase the number of randomly offset points on the perimeter wall.");
    def->sidetext = L("mm");
    def->min = 0;
    def->mode = comAdvanced;
    def->set_default_value(new ConfigOptionFloat(0.8));

    def = this->add("gap_fill_enabled", coBool);
    def->label = L("Fill gaps");
    def->category = L("Layers and Perimeters");
    def->tooltip = L("Enables filling of gaps between perimeters and between the inner most perimeters and infill.");
    def->mode = comAdvanced;
    def->set_default_value(new ConfigOptionBool(true));

    def = this->add("gap_fill_speed", coFloat);
    def->label = L("Gap fill");
    def->category = L("Speed");
    def->tooltip = L("Speed for filling small gaps using short zigzag moves. Keep this reasonably low "
                   "to avoid too much shaking and resonance issues. Set zero to disable gaps filling.");
    def->sidetext = L("mm/s");
    def->min = 0;
    def->mode = comAdvanced;
    def->set_default_value(new ConfigOptionFloat(20));

    def = this->add("gcode_comments", coBool);
    def->label = L("Verbose G-code");
    def->tooltip = L("Enable this to get a commented G-code file, with each line explained by a descriptive text. "
                   "If you print from SD card, the additional weight of the file could make your firmware "
                   "slow down.");
    def->mode = comExpert;
    def->set_default_value(new ConfigOptionBool(0));

    def = this->add("gcode_flavor", coEnum);
    def->label = L("G-code flavor");
    def->tooltip = L("Some G/M-code commands, including temperature control and others, are not universal. "
                   "Set this option to your printer's firmware to get a compatible output. "
                   "The \"No extrusion\" flavor prevents PrusaSlicer from exporting any extrusion value at all.");
    def->enum_keys_map = &ConfigOptionEnum<GCodeFlavor>::get_enum_values();
    def->enum_values.push_back("reprap");
    def->enum_values.push_back("reprapfirmware");
    def->enum_values.push_back("repetier");
    def->enum_values.push_back("teacup");
    def->enum_values.push_back("makerware");
    def->enum_values.push_back("marlin");
    def->enum_values.push_back("marlin2");
    def->enum_values.push_back("sailfish");
    def->enum_values.push_back("mach3");
    def->enum_values.push_back("machinekit");
    def->enum_values.push_back("smoothie");
    def->enum_values.push_back("no-extrusion");
    def->enum_labels.push_back("RepRap/Sprinter");
    def->enum_labels.push_back("RepRapFirmware");
    def->enum_labels.push_back("Repetier");
    def->enum_labels.push_back("Teacup");
    def->enum_labels.push_back("MakerWare (MakerBot)");
    def->enum_labels.push_back("Marlin (legacy)");
    def->enum_labels.push_back("Marlin 2");
    def->enum_labels.push_back("Sailfish (MakerBot)");
    def->enum_labels.push_back("Mach3/LinuxCNC");
    def->enum_labels.push_back("Machinekit");
    def->enum_labels.push_back("Smoothie");
    def->enum_labels.push_back(L("No extrusion"));
    def->mode = comExpert;
    def->set_default_value(new ConfigOptionEnum<GCodeFlavor>(gcfRepRapSprinter));

    def = this->add("gcode_label_objects", coBool);
    def->label = L("Label objects");
    def->tooltip = L("Enable this to add comments into the G-Code labeling print moves with what object they belong to,"
                   " which is useful for the Octoprint CancelObject plugin. This settings is NOT compatible with "
                   "Single Extruder Multi Material setup and Wipe into Object / Wipe into Infill.");
    def->mode = comAdvanced;
    def->set_default_value(new ConfigOptionBool(0));

    def = this->add("gcode_substitutions", coStrings);
    def->label = L("G-code substitutions");
    def->tooltip = L("Find / replace patterns in G-code lines and substitute them.");
    def->mode = comExpert;
    def->set_default_value(new ConfigOptionStrings());

    def = this->add("high_current_on_filament_swap", coBool);
    def->label = L("High extruder current on filament swap");
    def->tooltip = L("It may be beneficial to increase the extruder motor current during the filament exchange"
                   " sequence to allow for rapid ramming feed rates and to overcome resistance when loading"
                   " a filament with an ugly shaped tip.");
    def->mode = comExpert;
    def->set_default_value(new ConfigOptionBool(0));

    def = this->add("infill_acceleration", coFloat);
    def->label = L("Infill");
    def->tooltip = L("This is the acceleration your printer will use for infill. Set zero to disable "
                   "acceleration control for infill.");
    def->sidetext = L("mm/s²");
    def->min = 0;
    def->mode = comExpert;
    def->set_default_value(new ConfigOptionFloat(0));

    def = this->add("infill_every_layers", coInt);
    def->label = L("Combine infill every");
    def->category = L("Infill");
    def->tooltip = L("This feature allows to combine infill and speed up your print by extruding thicker "
                   "infill layers while preserving thin perimeters, thus accuracy.");
    def->sidetext = L("layers");
    def->full_label = L("Combine infill every n layers");
    def->min = 1;
    def->mode = comAdvanced;
    def->set_default_value(new ConfigOptionInt(1));

    auto def_infill_anchor_min = def = this->add("infill_anchor", coFloatOrPercent);
    def->label = L("Length of the infill anchor");
    def->category = L("Advanced");
    def->tooltip = L("Connect an infill line to an internal perimeter with a short segment of an additional perimeter. "
                     "If expressed as percentage (example: 15%) it is calculated over infill extrusion width. "
                     "PrusaSlicer tries to connect two close infill lines to a short perimeter segment. If no such perimeter segment "
                     "shorter than infill_anchor_max is found, the infill line is connected to a perimeter segment at just one side "
                     "and the length of the perimeter segment taken is limited to this parameter, but no longer than anchor_length_max. "
                     "Set this parameter to zero to disable anchoring perimeters connected to a single infill line.");
    def->sidetext = L("mm or %");
    def->ratio_over = "infill_extrusion_width";
    def->max_literal = 1000;
    def->gui_type = ConfigOptionDef::GUIType::f_enum_open;
    def->enum_values.push_back("0");
    def->enum_values.push_back("1");
    def->enum_values.push_back("2");
    def->enum_values.push_back("5");
    def->enum_values.push_back("10");
    def->enum_values.push_back("1000");
    def->enum_labels.push_back(L("0 (no open anchors)"));
    def->enum_labels.push_back(L("1 mm"));
    def->enum_labels.push_back(L("2 mm"));
    def->enum_labels.push_back(L("5 mm"));
    def->enum_labels.push_back(L("10 mm"));
    def->enum_labels.push_back(L("1000 (unlimited)"));
    def->mode = comAdvanced;
    def->set_default_value(new ConfigOptionFloatOrPercent(600, true));

    def = this->add("infill_anchor_max", coFloatOrPercent);
    def->label = L("Maximum length of the infill anchor");
    def->category    = def_infill_anchor_min->category;
    def->tooltip = L("Connect an infill line to an internal perimeter with a short segment of an additional perimeter. "
                     "If expressed as percentage (example: 15%) it is calculated over infill extrusion width. "
                     "PrusaSlicer tries to connect two close infill lines to a short perimeter segment. If no such perimeter segment "
                     "shorter than this parameter is found, the infill line is connected to a perimeter segment at just one side "
                     "and the length of the perimeter segment taken is limited to infill_anchor, but no longer than this parameter. "
                     "Set this parameter to zero to disable anchoring.");
    def->sidetext    = def_infill_anchor_min->sidetext;
    def->ratio_over  = def_infill_anchor_min->ratio_over;
    def->max_literal = def_infill_anchor_min->max_literal;
    def->gui_type    = def_infill_anchor_min->gui_type;
    def->enum_values = def_infill_anchor_min->enum_values;
    def->enum_labels.push_back(L("0 (not anchored)"));
    def->enum_labels.push_back(L("1 mm"));
    def->enum_labels.push_back(L("2 mm"));
    def->enum_labels.push_back(L("5 mm"));
    def->enum_labels.push_back(L("10 mm"));
    def->enum_labels.push_back(L("1000 (unlimited)"));
    def->mode        = def_infill_anchor_min->mode;
    def->set_default_value(new ConfigOptionFloatOrPercent(50, false));

    def = this->add("infill_extruder", coInt);
    def->label = L("Infill extruder");
    def->category = L("Extruders");
    def->tooltip = L("The extruder to use when printing infill.");
    def->min = 1;
    def->mode = comAdvanced;
    def->set_default_value(new ConfigOptionInt(1));

    def = this->add("infill_extrusion_width", coFloatOrPercent);
    def->label = L("Infill");
    def->category = L("Extrusion Width");
    def->tooltip = L("Set this to a non-zero value to set a manual extrusion width for infill. "
                   "If left zero, default extrusion width will be used if set, otherwise 1.125 x nozzle diameter will be used. "
                   "You may want to use fatter extrudates to speed up the infill and make your parts stronger. "
                   "If expressed as percentage (for example 90%) it will be computed over layer height.");
    def->sidetext = L("mm or %");
    def->min = 0;
    def->max_literal = 50;
    def->mode = comAdvanced;
    def->set_default_value(new ConfigOptionFloatOrPercent(0, false));

    def = this->add("infill_first", coBool);
    def->label = L("Infill before perimeters");
    def->tooltip = L("This option will switch the print order of perimeters and infill, making the latter first.");
    def->mode = comExpert;
    def->set_default_value(new ConfigOptionBool(false));

    def = this->add("infill_only_where_needed", coBool);
    def->label = L("Only infill where needed");
    def->category = L("Infill");
    def->tooltip = L("This option will limit infill to the areas actually needed for supporting ceilings "
                   "(it will act as internal support material). If enabled, slows down the G-code generation "
                   "due to the multiple checks involved.");
    def->mode = comAdvanced;
    def->set_default_value(new ConfigOptionBool(false));

    def = this->add("infill_overlap", coFloatOrPercent);
    def->label = L("Infill/perimeters overlap");
    def->category = L("Advanced");
    def->tooltip = L("This setting applies an additional overlap between infill and perimeters for better bonding. "
                   "Theoretically this shouldn't be needed, but backlash might cause gaps. If expressed "
                   "as percentage (example: 15%) it is calculated over perimeter extrusion width.");
    def->sidetext = L("mm or %");
    def->ratio_over = "perimeter_extrusion_width";
    def->mode = comExpert;
    def->set_default_value(new ConfigOptionFloatOrPercent(25, true));

    def = this->add("infill_speed", coFloat);
    def->label = L("Infill");
    def->category = L("Speed");
    def->tooltip = L("Speed for printing the internal fill. Set to zero for auto.");
    def->sidetext = L("mm/s");
    def->aliases = { "print_feed_rate", "infill_feed_rate" };
    def->min = 0;
    def->mode = comAdvanced;
    def->set_default_value(new ConfigOptionFloat(80));

    def = this->add("inherits", coString);
    def->label = L("Inherits profile");
    def->tooltip = L("Name of the profile, from which this profile inherits.");
    def->full_width = true;
    def->height = 5;
    def->set_default_value(new ConfigOptionString());
    def->cli = ConfigOptionDef::nocli;

    // The following value is to be stored into the project file (AMF, 3MF, Config ...)
    // and it contains a sum of "inherits" values over the print and filament profiles.
    def = this->add("inherits_cummulative", coStrings);
    def->set_default_value(new ConfigOptionStrings());
    def->cli = ConfigOptionDef::nocli;

    def = this->add("interface_shells", coBool);
    def->label = L("Interface shells");
    def->tooltip = L("Force the generation of solid shells between adjacent materials/volumes. "
                   "Useful for multi-extruder prints with translucent materials or manual soluble "
                   "support material.");
    def->category = L("Layers and Perimeters");
    def->mode = comExpert;
    def->set_default_value(new ConfigOptionBool(false));

    def = this->add("mmu_segmented_region_max_width", coFloat);
    def->label = L("Maximum width of a segmented region");
    def->tooltip = L("Maximum width of a segmented region. Zero disables this feature.");
    def->sidetext = L("mm (zero to disable)");
    def->min = 0;
    def->category = L("Advanced");
    def->mode = comExpert;
    def->set_default_value(new ConfigOptionFloat(0.));

    def = this->add("ironing", coBool);
    def->label = L("Enable ironing");
    def->tooltip = L("Enable ironing of the top layers with the hot print head for smooth surface");
    def->category = L("Ironing");
    def->mode = comAdvanced;
    def->set_default_value(new ConfigOptionBool(false));

    def = this->add("ironing_type", coEnum);
    def->label = L("Ironing Type");
    def->category = L("Ironing");
    def->tooltip = L("Ironing Type");
    def->enum_keys_map = &ConfigOptionEnum<IroningType>::get_enum_values();
    def->enum_values.push_back("top");
    def->enum_values.push_back("topmost");
    def->enum_values.push_back("solid");
    def->enum_labels.push_back(L("All top surfaces"));
    def->enum_labels.push_back(L("Topmost surface only"));
    def->enum_labels.push_back(L("All solid surfaces"));
    def->mode = comAdvanced;
    def->set_default_value(new ConfigOptionEnum<IroningType>(IroningType::TopSurfaces));

    def = this->add("ironing_flowrate", coPercent);
    def->label = L("Flow rate");
    def->category = L("Ironing");
    def->tooltip = L("Percent of a flow rate relative to object's normal layer height.");
    def->sidetext = L("%");
    def->ratio_over = "layer_height";
    def->min = 0;
    def->mode = comExpert;
    def->set_default_value(new ConfigOptionPercent(15));

    def = this->add("ironing_spacing", coFloat);
    def->label = L("Spacing between ironing passes");
    def->category = L("Ironing");
    def->tooltip = L("Distance between ironing lines");
    def->sidetext = L("mm");
    def->min = 0;
    def->mode = comExpert;
    def->set_default_value(new ConfigOptionFloat(0.1));

    def = this->add("ironing_speed", coFloat);
    def->label = L("Ironing");
    def->category = L("Speed");
    def->tooltip = L("Ironing");
    def->sidetext = L("mm/s");
    def->min = 0;
    def->mode = comAdvanced;
    def->set_default_value(new ConfigOptionFloat(15));

    def = this->add("layer_gcode", coString);
    def->label = L("After layer change G-code");
    def->tooltip = L("This custom code is inserted at every layer change, right after the Z move "
                   "and before the extruder moves to the first layer point. Note that you can use "
                   "placeholder variables for all Slic3r settings as well as [layer_num] and [layer_z].");
    def->cli = "after-layer-gcode|layer-gcode";
    def->multiline = true;
    def->full_width = true;
    def->height = 5;
    def->mode = comExpert;
    def->set_default_value(new ConfigOptionString(""));

    def = this->add("remaining_times", coBool);
    def->label = L("Supports remaining times");
    def->tooltip = L("Emit M73 P[percent printed] R[remaining time in minutes] at 1 minute"
                     " intervals into the G-code to let the firmware show accurate remaining time."
                     " As of now only the Prusa i3 MK3 firmware recognizes M73."
                     " Also the i3 MK3 firmware supports M73 Qxx Sxx for the silent mode.");
    def->mode = comExpert;
    def->set_default_value(new ConfigOptionBool(false));

    def = this->add("silent_mode", coBool);
    def->label = L("Supports stealth mode");
    def->tooltip = L("The firmware supports stealth mode");
    def->mode = comExpert;
    def->set_default_value(new ConfigOptionBool(true));

    def = this->add("machine_limits_usage", coEnum);
    def->label = L("How to apply limits");
    def->full_label = L("Purpose of Machine Limits");
    def->category = L("Machine limits");
    def->tooltip = L("How to apply the Machine Limits");
    def->enum_keys_map = &ConfigOptionEnum<MachineLimitsUsage>::get_enum_values();
    def->enum_values.push_back("emit_to_gcode");
    def->enum_values.push_back("time_estimate_only");
    def->enum_values.push_back("ignore");
    def->enum_labels.push_back(L("Emit to G-code"));
    def->enum_labels.push_back(L("Use for time estimate"));
    def->enum_labels.push_back(L("Ignore"));
    def->mode = comAdvanced;
    def->set_default_value(new ConfigOptionEnum<MachineLimitsUsage>(MachineLimitsUsage::TimeEstimateOnly));

    {
        struct AxisDefault {
            std::string         name;
            std::vector<double> max_feedrate;
            std::vector<double> max_acceleration;
            std::vector<double> max_jerk;
        };
        std::vector<AxisDefault> axes {
            // name, max_feedrate,  max_acceleration, max_jerk
            { "x", { 500., 200. }, {  9000., 1000. }, { 10. , 10.  } },
            { "y", { 500., 200. }, {  9000., 1000. }, { 10. , 10.  } },
            { "z", {  12.,  12. }, {   500.,  200. }, {  0.2,  0.4 } },
            { "e", { 120., 120. }, { 10000., 5000. }, {  2.5,  2.5 } }
        };
        for (const AxisDefault &axis : axes) {
            std::string axis_upper = boost::to_upper_copy<std::string>(axis.name);
            // Add the machine feedrate limits for XYZE axes. (M203)
            def = this->add("machine_max_feedrate_" + axis.name, coFloats);
            def->full_label = (boost::format("Maximum feedrate %1%") % axis_upper).str();
            (void)L("Maximum feedrate X");
            (void)L("Maximum feedrate Y");
            (void)L("Maximum feedrate Z");
            (void)L("Maximum feedrate E");
            def->category = L("Machine limits");
            def->tooltip  = (boost::format("Maximum feedrate of the %1% axis") % axis_upper).str();
            (void)L("Maximum feedrate of the X axis");
            (void)L("Maximum feedrate of the Y axis");
            (void)L("Maximum feedrate of the Z axis");
            (void)L("Maximum feedrate of the E axis");
            def->sidetext = L("mm/s");
            def->min = 0;
            def->mode = comAdvanced;
            def->set_default_value(new ConfigOptionFloats(axis.max_feedrate));
            // Add the machine acceleration limits for XYZE axes (M201)
            def = this->add("machine_max_acceleration_" + axis.name, coFloats);
            def->full_label = (boost::format("Maximum acceleration %1%") % axis_upper).str();
            (void)L("Maximum acceleration X");
            (void)L("Maximum acceleration Y");
            (void)L("Maximum acceleration Z");
            (void)L("Maximum acceleration E");
            def->category = L("Machine limits");
            def->tooltip  = (boost::format("Maximum acceleration of the %1% axis") % axis_upper).str();
            (void)L("Maximum acceleration of the X axis");
            (void)L("Maximum acceleration of the Y axis");
            (void)L("Maximum acceleration of the Z axis");
            (void)L("Maximum acceleration of the E axis");
            def->sidetext = L("mm/s²");
            def->min = 0;
            def->mode = comAdvanced;
            def->set_default_value(new ConfigOptionFloats(axis.max_acceleration));
            // Add the machine jerk limits for XYZE axes (M205)
            def = this->add("machine_max_jerk_" + axis.name, coFloats);
            def->full_label = (boost::format("Maximum jerk %1%") % axis_upper).str();
            (void)L("Maximum jerk X");
            (void)L("Maximum jerk Y");
            (void)L("Maximum jerk Z");
            (void)L("Maximum jerk E");
            def->category = L("Machine limits");
            def->tooltip  = (boost::format("Maximum jerk of the %1% axis") % axis_upper).str();
            (void)L("Maximum jerk of the X axis");
            (void)L("Maximum jerk of the Y axis");
            (void)L("Maximum jerk of the Z axis");
            (void)L("Maximum jerk of the E axis");
            def->sidetext = L("mm/s");
            def->min = 0;
            def->mode = comAdvanced;
            def->set_default_value(new ConfigOptionFloats(axis.max_jerk));
        }
    }

    // M205 S... [mm/sec]
    def = this->add("machine_min_extruding_rate", coFloats);
    def->full_label = L("Minimum feedrate when extruding");
    def->category = L("Machine limits");
    def->tooltip = L("Minimum feedrate when extruding (M205 S)");
    def->sidetext = L("mm/s");
    def->min = 0;
    def->mode = comAdvanced;
    def->set_default_value(new ConfigOptionFloats{ 0., 0. });

    // M205 T... [mm/sec]
    def = this->add("machine_min_travel_rate", coFloats);
    def->full_label = L("Minimum travel feedrate");
    def->category = L("Machine limits");
    def->tooltip = L("Minimum travel feedrate (M205 T)");
    def->sidetext = L("mm/s");
    def->min = 0;
    def->mode = comAdvanced;
    def->set_default_value(new ConfigOptionFloats{ 0., 0. });

    // M204 P... [mm/sec^2]
    def = this->add("machine_max_acceleration_extruding", coFloats);
    def->full_label = L("Maximum acceleration when extruding");
    def->category = L("Machine limits");
    def->tooltip = L("Maximum acceleration when extruding (M204 P)\n\n"
                     "Marlin (legacy) firmware flavor will use this also "
                     "as travel acceleration (M204 T).");
    def->sidetext = L("mm/s²");
    def->min = 0;
    def->mode = comAdvanced;
    def->set_default_value(new ConfigOptionFloats{ 1500., 1250. });


    // M204 R... [mm/sec^2]
    def = this->add("machine_max_acceleration_retracting", coFloats);
    def->full_label = L("Maximum acceleration when retracting");
    def->category = L("Machine limits");
    def->tooltip = L("Maximum acceleration when retracting (M204 R)");
    def->sidetext = L("mm/s²");
    def->min = 0;
    def->mode = comAdvanced;
    def->set_default_value(new ConfigOptionFloats{ 1500., 1250. });

    // M204 T... [mm/sec^2]
    def = this->add("machine_max_acceleration_travel", coFloats);
    def->full_label = L("Maximum acceleration for travel moves");
    def->category = L("Machine limits");
    def->tooltip = L("Maximum acceleration for travel moves (M204 T)");
    def->sidetext = L("mm/s²");
    def->min = 0;
    def->mode = comAdvanced;
    def->set_default_value(new ConfigOptionFloats{ 1500., 1250. });

    def = this->add("max_fan_speed", coInts);
    def->label = L("Max");
    def->tooltip = L("This setting represents the maximum speed of your fan.");
    def->sidetext = L("%");
    def->min = 0;
    def->max = 100;
    def->mode = comExpert;
    def->set_default_value(new ConfigOptionInts { 100 });

    def = this->add("max_layer_height", coFloats);
    def->label = L("Max");
    def->tooltip = L("This is the highest printable layer height for this extruder, used to cap "
                   "the variable layer height and support layer height. Maximum recommended layer height "
                   "is 75% of the extrusion width to achieve reasonable inter-layer adhesion. "
                   "If set to 0, layer height is limited to 75% of the nozzle diameter.");
    def->sidetext = L("mm");
    def->min = 0;
    def->mode = comAdvanced;
    def->set_default_value(new ConfigOptionFloats { 0. });

    def = this->add("max_print_speed", coFloat);
    def->label = L("Max print speed");
    def->tooltip = L("When setting other speed settings to 0 Slic3r will autocalculate the optimal speed "
                   "in order to keep constant extruder pressure. This experimental setting is used "
                   "to set the highest print speed you want to allow.");
    def->sidetext = L("mm/s");
    def->min = 1;
    def->mode = comExpert;
    def->set_default_value(new ConfigOptionFloat(80));

    def = this->add("max_volumetric_speed", coFloat);
    def->label = L("Max volumetric speed");
    def->tooltip = L("This experimental setting is used to set the maximum volumetric speed your "
                   "extruder supports.");
    def->sidetext = L("mm³/s");
    def->min = 0;
    def->mode = comExpert;
    def->set_default_value(new ConfigOptionFloat(0));

    def = this->add("max_volumetric_extrusion_rate_slope_positive", coFloat);
    def->label = L("Max volumetric slope positive");
    def->tooltip = L("This experimental setting is used to limit the speed of change in extrusion rate "
                       "for a transition from lower speed to higher speed. "
                   "A value of 1.8 mm³/s² ensures, that a change from the extrusion rate "
                   "of 1.8 mm³/s (0.45 mm extrusion width, 0.2 mm extrusion height, feedrate 20 mm/s) "
                   "to 5.4 mm³/s (feedrate 60 mm/s) will take at least 2 seconds.");
    def->sidetext = L("mm³/s²");
    def->min = 0;
    def->mode = comExpert;
    def->set_default_value(new ConfigOptionFloat(0));

    def = this->add("max_volumetric_extrusion_rate_slope_negative", coFloat);
    def->label = L("Max volumetric slope negative");
    def->tooltip = L("This experimental setting is used to limit the speed of change in extrusion rate "
                       "for a transition from higher speed to lower speed. "
                   "A value of 1.8 mm³/s² ensures, that a change from the extrusion rate "
                   "of 5.4 mm³/s (0.45 mm extrusion width, 0.2 mm extrusion height, feedrate 60 mm/s) "
                   "to 1.8 mm³/s (feedrate 20 mm/s) will take at least 2 seconds.");
    def->sidetext = L("mm³/s²");
    def->min = 0;
    def->mode = comExpert;
    def->set_default_value(new ConfigOptionFloat(0));

    def = this->add("min_fan_speed", coInts);
    def->label = L("Min");
    def->tooltip = L("This setting represents the minimum PWM your fan needs to work.");
    def->sidetext = L("%");
    def->min = 0;
    def->max = 100;
    def->mode = comExpert;
    def->set_default_value(new ConfigOptionInts { 35 });

    def = this->add("min_layer_height", coFloats);
    def->label = L("Min");
    def->tooltip = L("This is the lowest printable layer height for this extruder and limits "
                   "the resolution for variable layer height. Typical values are between 0.05 mm and 0.1 mm.");
    def->sidetext = L("mm");
    def->min = 0;
    def->mode = comAdvanced;
    def->set_default_value(new ConfigOptionFloats { 0.07 });

    def = this->add("min_print_speed", coFloats);
    def->label = L("Min print speed");
    def->tooltip = L("Slic3r will not scale speed down below this speed.");
    def->sidetext = L("mm/s");
    def->min = 0;
    def->mode = comExpert;
    def->set_default_value(new ConfigOptionFloats { 10. });

    def = this->add("min_skirt_length", coFloat);
    def->label = L("Minimal filament extrusion length");
    def->tooltip = L("Generate no less than the number of skirt loops required to consume "
                   "the specified amount of filament on the bottom layer. For multi-extruder machines, "
                   "this minimum applies to each extruder.");
    def->sidetext = L("mm");
    def->min = 0;
    def->mode = comExpert;
    def->set_default_value(new ConfigOptionFloat(0));

    def = this->add("notes", coString);
    def->label = L("Configuration notes");
    def->tooltip = L("You can put here your personal notes. This text will be added to the G-code "
                   "header comments.");
    def->multiline = true;
    def->full_width = true;
    def->height = 13;
    def->mode = comAdvanced;
    def->set_default_value(new ConfigOptionString(""));

    def = this->add("nozzle_diameter", coFloats);
    def->label = L("Nozzle diameter");
    def->tooltip = L("This is the diameter of your extruder nozzle (for example: 0.5, 0.35 etc.)");
    def->sidetext = L("mm");
    def->set_default_value(new ConfigOptionFloats { 0.4 });

    def = this->add("host_type", coEnum);
    def->label = L("Host Type");
    def->tooltip = L("Slic3r can upload G-code files to a printer host. This field must contain "
                   "the kind of the host.");
    def->enum_keys_map = &ConfigOptionEnum<PrintHostType>::get_enum_values();
    def->enum_values.push_back("prusalink");
    def->enum_values.push_back("prusaconnect");
    def->enum_values.push_back("octoprint");
    def->enum_values.push_back("duet");
    def->enum_values.push_back("flashair");
    def->enum_values.push_back("astrobox");
    def->enum_values.push_back("repetier");
    def->enum_values.push_back("mks");
    def->enum_labels.push_back("PrusaLink");
    def->enum_labels.push_back("PrusaConnect");
    def->enum_labels.push_back("OctoPrint");
    def->enum_labels.push_back("Duet");
    def->enum_labels.push_back("FlashAir");
    def->enum_labels.push_back("AstroBox");
    def->enum_labels.push_back("Repetier");
    def->enum_labels.push_back("MKS");
    def->mode = comAdvanced;
    def->cli = ConfigOptionDef::nocli;
    def->set_default_value(new ConfigOptionEnum<PrintHostType>(htPrusaLink));

    def = this->add("only_retract_when_crossing_perimeters", coBool);
    def->label = L("Only retract when crossing perimeters");
    def->tooltip = L("Disables retraction when the travel path does not exceed the upper layer's perimeters "
                   "(and thus any ooze will be probably invisible).");
    def->mode = comExpert;
    def->set_default_value(new ConfigOptionBool(false));

    def = this->add("ooze_prevention", coBool);
    def->label = L("Enable");
    def->tooltip = L("This option will drop the temperature of the inactive extruders to prevent oozing. "
                   "It will enable a tall skirt automatically and move extruders outside such "
                   "skirt when changing temperatures.");
    def->mode = comExpert;
    def->set_default_value(new ConfigOptionBool(false));

    def = this->add("output_filename_format", coString);
    def->label = L("Output filename format");
    def->tooltip = L("You can use all configuration options as variables inside this template. "
                   "For example: [layer_height], [fill_density] etc. You can also use [timestamp], "
                   "[year], [month], [day], [hour], [minute], [second], [version], [input_filename], "
                   "[input_filename_base].");
    def->full_width = true;
    def->mode = comExpert;
    def->set_default_value(new ConfigOptionString("[input_filename_base].gcode"));

    def = this->add("overhangs", coBool);
    def->label = L("Detect bridging perimeters");
    def->category = L("Layers and Perimeters");
    def->tooltip = L("Experimental option to adjust flow for overhangs (bridge flow will be used), "
                   "to apply bridge speed to them and enable fan.");
    def->mode = comAdvanced;
    def->set_default_value(new ConfigOptionBool(true));

    def = this->add("parking_pos_retraction", coFloat);
    def->label = L("Filament parking position");
    def->tooltip = L("Distance of the extruder tip from the position where the filament is parked "
                      "when unloaded. This should match the value in printer firmware.");
    def->sidetext = L("mm");
    def->min = 0;
    def->mode = comAdvanced;
    def->set_default_value(new ConfigOptionFloat(92.));

    def = this->add("extra_loading_move", coFloat);
    def->label = L("Extra loading distance");
    def->tooltip = L("When set to zero, the distance the filament is moved from parking position during load "
                      "is exactly the same as it was moved back during unload. When positive, it is loaded further, "
                      " if negative, the loading move is shorter than unloading.");
    def->sidetext = L("mm");
    def->mode = comAdvanced;
    def->set_default_value(new ConfigOptionFloat(-2.));

    def = this->add("perimeter_acceleration", coFloat);
    def->label = L("Perimeters");
    def->tooltip = L("This is the acceleration your printer will use for perimeters. "
                     "Set zero to disable acceleration control for perimeters.");
    def->sidetext = L("mm/s²");
    def->mode = comExpert;
    def->set_default_value(new ConfigOptionFloat(0));

    def = this->add("perimeter_extruder", coInt);
    def->label = L("Perimeter extruder");
    def->category = L("Extruders");
    def->tooltip = L("The extruder to use when printing perimeters and brim. First extruder is 1.");
    def->aliases = { "perimeters_extruder" };
    def->min = 1;
    def->mode = comAdvanced;
    def->set_default_value(new ConfigOptionInt(1));

    def = this->add("perimeter_extrusion_width", coFloatOrPercent);
    def->label = L("Perimeters");
    def->category = L("Extrusion Width");
    def->tooltip = L("Set this to a non-zero value to set a manual extrusion width for perimeters. "
                   "You may want to use thinner extrudates to get more accurate surfaces. "
                   "If left zero, default extrusion width will be used if set, otherwise 1.125 x nozzle diameter will be used. "
                   "If expressed as percentage (for example 200%) it will be computed over layer height.");
    def->sidetext = L("mm or %");
    def->aliases = { "perimeters_extrusion_width" };
    def->min = 0;
    def->max_literal = 50;
    def->mode = comAdvanced;
    def->set_default_value(new ConfigOptionFloatOrPercent(0, false));

    def = this->add("perimeter_speed", coFloat);
    def->label = L("Perimeters");
    def->category = L("Speed");
    def->tooltip = L("Speed for perimeters (contours, aka vertical shells). Set to zero for auto.");
    def->sidetext = L("mm/s");
    def->aliases = { "perimeter_feed_rate" };
    def->min = 0;
    def->mode = comAdvanced;
    def->set_default_value(new ConfigOptionFloat(60));

    def = this->add("perimeters", coInt);
    def->label = L("Perimeters");
    def->category = L("Layers and Perimeters");
    def->tooltip = L("This option sets the number of perimeters to generate for each layer. "
                   "Note that Slic3r may increase this number automatically when it detects "
                   "sloping surfaces which benefit from a higher number of perimeters "
                   "if the Extra Perimeters option is enabled.");
    def->sidetext = L("(minimum)");
    def->aliases = { "perimeter_offsets" };
    def->min = 0;
    def->max = 10000;
    def->set_default_value(new ConfigOptionInt(3));

    def = this->add("post_process", coStrings);
    def->label = L("Post-processing scripts");
    def->tooltip = L("If you want to process the output G-code through custom scripts, "
                   "just list their absolute paths here. Separate multiple scripts with a semicolon. "
                   "Scripts will be passed the absolute path to the G-code file as the first argument, "
                   "and they can access the Slic3r config settings by reading environment variables.");
    def->gui_flags = "serialized";
    def->multiline = true;
    def->full_width = true;
    def->height = 6;
    def->mode = comExpert;
    def->set_default_value(new ConfigOptionStrings());

    def = this->add("printer_model", coString);
    def->label = L("Printer type");
    def->tooltip = L("Type of the printer.");
    def->set_default_value(new ConfigOptionString());
    def->cli = ConfigOptionDef::nocli;

    def = this->add("printer_notes", coString);
    def->label = L("Printer notes");
    def->tooltip = L("You can put your notes regarding the printer here.");
    def->multiline = true;
    def->full_width = true;
    def->height = 13;
    def->mode = comAdvanced;
    def->set_default_value(new ConfigOptionString(""));

    def = this->add("printer_vendor", coString);
    def->label = L("Printer vendor");
    def->tooltip = L("Name of the printer vendor.");
    def->set_default_value(new ConfigOptionString());
    def->cli = ConfigOptionDef::nocli;

    def = this->add("printer_variant", coString);
    def->label = L("Printer variant");
    def->tooltip = L("Name of the printer variant. For example, the printer variants may be differentiated by a nozzle diameter.");
    def->set_default_value(new ConfigOptionString());
    def->cli = ConfigOptionDef::nocli;

    def = this->add("print_settings_id", coString);
    def->set_default_value(new ConfigOptionString(""));
    def->cli = ConfigOptionDef::nocli;

    def = this->add("printer_settings_id", coString);
    def->set_default_value(new ConfigOptionString(""));
    def->cli = ConfigOptionDef::nocli;

    def = this->add("physical_printer_settings_id", coString);
    def->set_default_value(new ConfigOptionString(""));
    def->cli = ConfigOptionDef::nocli;

    def = this->add("raft_contact_distance", coFloat);
    def->label = L("Raft contact Z distance");
    def->category = L("Support material");
    def->tooltip = L("The vertical distance between object and raft. Ignored for soluble interface.");
    def->sidetext = L("mm");
    def->min = 0;
    def->mode = comAdvanced;
    def->set_default_value(new ConfigOptionFloat(0.1));

    def = this->add("raft_expansion", coFloat);
    def->label = L("Raft expansion");
    def->category = L("Support material");
    def->tooltip = L("Expansion of the raft in XY plane for better stability.");
    def->sidetext = L("mm");
    def->min = 0;
    def->mode = comExpert;
    def->set_default_value(new ConfigOptionFloat(1.5));

    def = this->add("raft_first_layer_density", coPercent);
    def->label = L("First layer density");
    def->category = L("Support material");
    def->tooltip = L("Density of the first raft or support layer.");
    def->sidetext = L("%");
    def->min = 10;
    def->max = 100;
    def->mode = comExpert;
    def->set_default_value(new ConfigOptionPercent(90));

    def = this->add("raft_first_layer_expansion", coFloat);
    def->label = L("First layer expansion");
    def->category = L("Support material");
    def->tooltip = L("Expansion of the first raft or support layer to improve adhesion to print bed.");
    def->sidetext = L("mm");
    def->min = 0;
    def->mode = comExpert;
    def->set_default_value(new ConfigOptionFloat(3.));

    def = this->add("raft_layers", coInt);
    def->label = L("Raft layers");
    def->category = L("Support material");
    def->tooltip = L("The object will be raised by this number of layers, and support material "
                   "will be generated under it.");
    def->sidetext = L("layers");
    def->min = 0;
    def->mode = comAdvanced;
    def->set_default_value(new ConfigOptionInt(0));

    def = this->add("resolution", coFloat);
    def->label = L("Slice resolution");
    def->tooltip = L("Minimum detail resolution, used to simplify the input file for speeding up "
                   "the slicing job and reducing memory usage. High-resolution models often carry "
                   "more detail than printers can render. Set to zero to disable any simplification "
                   "and use full resolution from input.");
    def->sidetext = L("mm");
    def->min = 0;
    def->mode = comExpert;
    def->set_default_value(new ConfigOptionFloat(0));

    def = this->add("gcode_resolution", coFloat);
    def->label = L("G-code resolution");
    def->tooltip = L("Maximum deviation of exported G-code paths from their full resolution counterparts. "
                     "Very high resolution G-code requires huge amount of RAM to slice and preview, "
                     "also a 3D printer may stutter not being able to process a high resolution G-code in a timely manner. "
                     "On the other hand, a low resolution G-code will produce a low poly effect and because "
                     "the G-code reduction is performed at each layer independently, visible artifacts may be produced.");
    def->sidetext = L("mm");
    def->min = 0;
    def->mode = comExpert;
    def->set_default_value(new ConfigOptionFloat(0.0125));

    def = this->add("retract_before_travel", coFloats);
    def->label = L("Minimum travel after retraction");
    def->tooltip = L("Retraction is not triggered when travel moves are shorter than this length.");
    def->sidetext = L("mm");
    def->mode = comAdvanced;
    def->set_default_value(new ConfigOptionFloats { 2. });

    def = this->add("retract_before_wipe", coPercents);
    def->label = L("Retract amount before wipe");
    def->tooltip = L("With bowden extruders, it may be wise to do some amount of quick retract "
                   "before doing the wipe movement.");
    def->sidetext = L("%");
    def->mode = comAdvanced;
    def->set_default_value(new ConfigOptionPercents { 0. });

    def = this->add("retract_layer_change", coBools);
    def->label = L("Retract on layer change");
    def->tooltip = L("This flag enforces a retraction whenever a Z move is done.");
    def->mode = comAdvanced;
    def->set_default_value(new ConfigOptionBools { false });

    def = this->add("retract_length", coFloats);
    def->label = L("Length");
    def->full_label = L("Retraction Length");
    def->tooltip = L("When retraction is triggered, filament is pulled back by the specified amount "
                   "(the length is measured on raw filament, before it enters the extruder).");
    def->sidetext = L("mm (zero to disable)");
    def->set_default_value(new ConfigOptionFloats { 2. });

    def = this->add("retract_length_toolchange", coFloats);
    def->label = L("Length");
    def->full_label = L("Retraction Length (Toolchange)");
    def->tooltip = L("When retraction is triggered before changing tool, filament is pulled back "
                   "by the specified amount (the length is measured on raw filament, before it enters "
                   "the extruder).");
    def->sidetext = L("mm (zero to disable)");
    def->mode = comExpert;
    def->set_default_value(new ConfigOptionFloats { 10. });

    def = this->add("retract_lift", coFloats);
    def->label = L("Lift Z");
    def->tooltip = L("If you set this to a positive value, Z is quickly raised every time a retraction "
                   "is triggered. When using multiple extruders, only the setting for the first extruder "
                   "will be considered.");
    def->sidetext = L("mm");
    def->set_default_value(new ConfigOptionFloats { 0. });

    def = this->add("retract_lift_above", coFloats);
    def->label = L("Above Z");
    def->full_label = L("Only lift Z above");
    def->tooltip = L("If you set this to a positive value, Z lift will only take place above the specified "
                   "absolute Z. You can tune this setting for skipping lift on the first layers.");
    def->sidetext = L("mm");
    def->mode = comAdvanced;
    def->set_default_value(new ConfigOptionFloats { 0. });

    def = this->add("retract_lift_below", coFloats);
    def->label = L("Below Z");
    def->full_label = L("Only lift Z below");
    def->tooltip = L("If you set this to a positive value, Z lift will only take place below "
                   "the specified absolute Z. You can tune this setting for limiting lift "
                   "to the first layers.");
    def->sidetext = L("mm");
    def->mode = comAdvanced;
    def->set_default_value(new ConfigOptionFloats { 0. });

    def = this->add("retract_restart_extra", coFloats);
    def->label = L("Extra length on restart");
    def->tooltip = L("When the retraction is compensated after the travel move, the extruder will push "
                   "this additional amount of filament. This setting is rarely needed.");
    def->sidetext = L("mm");
    def->mode = comAdvanced;
    def->set_default_value(new ConfigOptionFloats { 0. });

    def = this->add("retract_restart_extra_toolchange", coFloats);
    def->label = L("Extra length on restart");
    def->tooltip = L("When the retraction is compensated after changing tool, the extruder will push "
                   "this additional amount of filament.");
    def->sidetext = L("mm");
    def->mode = comExpert;
    def->set_default_value(new ConfigOptionFloats { 0. });

    def = this->add("retract_speed", coFloats);
    def->label = L("Retraction Speed");
    def->full_label = L("Retraction Speed");
    def->tooltip = L("The speed for retractions (it only applies to the extruder motor).");
    def->sidetext = L("mm/s");
    def->mode = comAdvanced;
    def->set_default_value(new ConfigOptionFloats { 40. });

    def = this->add("deretract_speed", coFloats);
    def->label = L("Deretraction Speed");
    def->full_label = L("Deretraction Speed");
    def->tooltip = L("The speed for loading of a filament into extruder after retraction "
                   "(it only applies to the extruder motor). If left to zero, the retraction speed is used.");
    def->sidetext = L("mm/s");
    def->mode = comAdvanced;
    def->set_default_value(new ConfigOptionFloats { 0. });

    def = this->add("seam_position", coEnum);
    def->label = L("Seam position");
    def->category = L("Layers and Perimeters");
    def->tooltip = L("Position of perimeters starting points.");
    def->enum_keys_map = &ConfigOptionEnum<SeamPosition>::get_enum_values();
    def->enum_values.push_back("random");
    def->enum_values.push_back("nearest");
    def->enum_values.push_back("aligned");
    def->enum_values.push_back("rear");
    def->enum_labels.push_back(L("Random"));
    def->enum_labels.push_back(L("Nearest"));
    def->enum_labels.push_back(L("Aligned"));
    def->enum_labels.push_back(L("Rear"));
    def->mode = comSimple;
    def->set_default_value(new ConfigOptionEnum<SeamPosition>(spAligned));

    def = this->add("staggered_inner_seams", coBool);
    def->label = L("Staggered inner seams");
    def->tooltip = L("This option causes the inner seams to be shifted backwards based on their depth, forming a zigzag pattern.");
    def->mode = comAdvanced;
    def->set_default_value(new ConfigOptionBool(false));

#if 0
    def = this->add("seam_preferred_direction", coFloat);
//    def->gui_type = ConfigOptionDef::GUIType::slider;
    def->label = L("Direction");
    def->sidetext = L("°");
    def->full_label = L("Preferred direction of the seam");
    def->tooltip = L("Seam preferred direction");
    def->min = 0;
    def->max = 360;
    def->set_default_value(new ConfigOptionFloat(0));

    def = this->add("seam_preferred_direction_jitter", coFloat);
//    def->gui_type = ConfigOptionDef::GUIType::slider;
    def->label = L("Jitter");
    def->sidetext = L("°");
    def->full_label = L("Seam preferred direction jitter");
    def->tooltip = L("Preferred direction of the seam - jitter");
    def->min = 0;
    def->max = 360;
    def->set_default_value(new ConfigOptionFloat(30));
#endif

    def = this->add("skirt_distance", coFloat);
    def->label = L("Distance from brim/object");
    def->tooltip = L("Distance between skirt and brim (when draft shield is not used) or objects.");
    def->sidetext = L("mm");
    def->min = 0;
    def->set_default_value(new ConfigOptionFloat(6));

    def = this->add("skirt_height", coInt);
    def->label = L("Skirt height");
    def->tooltip = L("Height of skirt expressed in layers.");
    def->sidetext = L("layers");
    def->mode = comAdvanced;
    def->set_default_value(new ConfigOptionInt(1));

    def = this->add("draft_shield", coEnum);
    def->label = L("Draft shield");
    def->tooltip = L("With draft shield active, the skirt will be printed skirt_distance from the object, possibly intersecting brim.\n"
                     "Enabled = skirt is as tall as the highest printed object.\n"
                     "Limited = skirt is as tall as specified by skirt_height.\n"
    				 "This is useful to protect an ABS or ASA print from warping and detaching from print bed due to wind draft.");
    def->enum_keys_map = &ConfigOptionEnum<DraftShield>::get_enum_values();
    def->enum_values.push_back("disabled");
    def->enum_values.push_back("limited");
    def->enum_values.push_back("enabled");
    def->enum_labels.push_back(L("Disabled"));
    def->enum_labels.push_back(L("Limited"));
    def->enum_labels.push_back(L("Enabled"));
    def->mode = comAdvanced;
    def->set_default_value(new ConfigOptionEnum<DraftShield>(dsDisabled));

    def = this->add("skirts", coInt);
    def->label = L("Loops (minimum)");
    def->full_label = L("Skirt Loops");
    def->tooltip = L("Number of loops for the skirt. If the Minimum Extrusion Length option is set, "
                   "the number of loops might be greater than the one configured here. Set this to zero "
                   "to disable skirt completely.");
    def->min = 0;
    def->mode = comAdvanced;
    def->set_default_value(new ConfigOptionInt(1));

    def = this->add("slowdown_below_layer_time", coInts);
    def->label = L("Slow down if layer print time is below");
    def->tooltip = L("If layer print time is estimated below this number of seconds, print moves "
                   "speed will be scaled down to extend duration to this value.");
    def->sidetext = L("approximate seconds");
    def->min = 0;
    def->max = 1000;
    def->mode = comExpert;
    def->set_default_value(new ConfigOptionInts { 5 });

    def = this->add("small_perimeter_speed", coFloatOrPercent);
    def->label = L("Small perimeters");
    def->category = L("Speed");
    def->tooltip = L("This separate setting will affect the speed of perimeters having radius <= 6.5mm "
                   "(usually holes). If expressed as percentage (for example: 80%) it will be calculated "
                   "on the perimeters speed setting above. Set to zero for auto.");
    def->sidetext = L("mm/s or %");
    def->ratio_over = "perimeter_speed";
    def->min = 0;
    def->mode = comAdvanced;
    def->set_default_value(new ConfigOptionFloatOrPercent(15, false));

    def = this->add("solid_infill_below_area", coFloat);
    def->label = L("Solid infill threshold area");
    def->category = L("Infill");
    def->tooltip = L("Force solid infill for regions having a smaller area than the specified threshold.");
    def->sidetext = L("mm²");
    def->min = 0;
    def->mode = comExpert;
    def->set_default_value(new ConfigOptionFloat(70));

    def = this->add("solid_infill_extruder", coInt);
    def->label = L("Solid infill extruder");
    def->category = L("Extruders");
    def->tooltip = L("The extruder to use when printing solid infill.");
    def->min = 1;
    def->mode = comAdvanced;
    def->set_default_value(new ConfigOptionInt(1));

    def = this->add("solid_infill_every_layers", coInt);
    def->label = L("Solid infill every");
    def->category = L("Infill");
    def->tooltip = L("This feature allows to force a solid layer every given number of layers. "
                   "Zero to disable. You can set this to any value (for example 9999); "
                   "Slic3r will automatically choose the maximum possible number of layers "
                   "to combine according to nozzle diameter and layer height.");
    def->sidetext = L("layers");
    def->min = 0;
    def->mode = comExpert;
    def->set_default_value(new ConfigOptionInt(0));

    def = this->add("solid_infill_extrusion_width", coFloatOrPercent);
    def->label = L("Solid infill");
    def->category = L("Extrusion Width");
    def->tooltip = L("Set this to a non-zero value to set a manual extrusion width for infill for solid surfaces. "
                   "If left zero, default extrusion width will be used if set, otherwise 1.125 x nozzle diameter will be used. "
                   "If expressed as percentage (for example 90%) it will be computed over layer height.");
    def->sidetext = L("mm or %");
    def->min = 0;
    def->max_literal = 50;
    def->mode = comAdvanced;
    def->set_default_value(new ConfigOptionFloatOrPercent(0, false));

    def = this->add("solid_infill_speed", coFloatOrPercent);
    def->label = L("Solid infill");
    def->category = L("Speed");
    def->tooltip = L("Speed for printing solid regions (top/bottom/internal horizontal shells). "
                   "This can be expressed as a percentage (for example: 80%) over the default "
                   "infill speed above. Set to zero for auto.");
    def->sidetext = L("mm/s or %");
    def->ratio_over = "infill_speed";
    def->aliases = { "solid_infill_feed_rate" };
    def->min = 0;
    def->mode = comAdvanced;
    def->set_default_value(new ConfigOptionFloatOrPercent(20, false));

    def = this->add("solid_layers", coInt);
    def->label = L("Solid layers");
    def->tooltip = L("Number of solid layers to generate on top and bottom surfaces.");
    def->shortcut.push_back("top_solid_layers");
    def->shortcut.push_back("bottom_solid_layers");
    def->min = 0;

    def = this->add("solid_min_thickness", coFloat);
    def->label = L("Minimum thickness of a top / bottom shell");
    def->tooltip = L("Minimum thickness of a top / bottom shell");
    def->shortcut.push_back("top_solid_min_thickness");
    def->shortcut.push_back("bottom_solid_min_thickness");
    def->min = 0;

    def = this->add("spiral_vase", coBool);
    def->label = L("Spiral vase");
    def->tooltip = L("This feature will raise Z gradually while printing a single-walled object "
                   "in order to remove any visible seam. This option requires a single perimeter, "
                   "no infill, no top solid layers and no support material. You can still set "
                   "any number of bottom solid layers as well as skirt/brim loops. "
                   "It won't work when printing more than one single object.");
    def->set_default_value(new ConfigOptionBool(false));

    def = this->add("standby_temperature_delta", coInt);
    def->label = L("Temperature variation");
    def->tooltip = L("Temperature difference to be applied when an extruder is not active. "
                   "Enables a full-height \"sacrificial\" skirt on which the nozzles are periodically wiped.");
    def->sidetext = "∆°C";
    def->min = -max_temp;
    def->max = max_temp;
    def->mode = comExpert;
    def->set_default_value(new ConfigOptionInt(-5));

    def = this->add("start_gcode", coString);
    def->label = L("Start G-code");
    def->tooltip = L("This start procedure is inserted at the beginning, after bed has reached "
                   "the target temperature and extruder just started heating, and before extruder "
                   "has finished heating. If PrusaSlicer detects M104 or M190 in your custom codes, "
                   "such commands will not be prepended automatically so you're free to customize "
                   "the order of heating commands and other custom actions. Note that you can use "
                   "placeholder variables for all PrusaSlicer settings, so you can put "
                   "a \"M109 S[first_layer_temperature]\" command wherever you want.");
    def->multiline = true;
    def->full_width = true;
    def->height = 12;
    def->mode = comExpert;
    def->set_default_value(new ConfigOptionString("G28 ; home all axes\nG1 Z5 F5000 ; lift nozzle\n"));

    def = this->add("start_filament_gcode", coStrings);
    def->label = L("Start G-code");
    def->tooltip = L("This start procedure is inserted at the beginning, after any printer start gcode (and "
                   "after any toolchange to this filament in case of multi-material printers). "
                   "This is used to override settings for a specific filament. If PrusaSlicer detects "
                   "M104, M109, M140 or M190 in your custom codes, such commands will "
                   "not be prepended automatically so you're free to customize the order "
                   "of heating commands and other custom actions. Note that you can use placeholder variables "
                   "for all PrusaSlicer settings, so you can put a \"M109 S[first_layer_temperature]\" command "
                   "wherever you want. If you have multiple extruders, the gcode is processed "
                   "in extruder order.");
    def->multiline = true;
    def->full_width = true;
    def->height = 12;
    def->mode = comExpert;
    def->set_default_value(new ConfigOptionStrings { "; Filament gcode\n" });

    def = this->add("color_change_gcode", coString);
    def->label = L("Color change G-code");
    def->tooltip = L("This G-code will be used as a code for the color change");
    def->multiline = true;
    def->full_width = true;
    def->height = 12;
    def->mode = comExpert;
    def->set_default_value(new ConfigOptionString("M600"));

    def = this->add("pause_print_gcode", coString);
    def->label = L("Pause Print G-code");
    def->tooltip = L("This G-code will be used as a code for the pause print");
    def->multiline = true;
    def->full_width = true;
    def->height = 12;
    def->mode = comExpert;
    def->set_default_value(new ConfigOptionString("M601"));

    def = this->add("template_custom_gcode", coString);
    def->label = L("Custom G-code");
    def->tooltip = L("This G-code will be used as a custom code");
    def->multiline = true;
    def->full_width = true;
    def->height = 12;
    def->mode = comExpert;
    def->set_default_value(new ConfigOptionString(""));

    def = this->add("single_extruder_multi_material", coBool);
    def->label = L("Single Extruder Multi Material");
    def->tooltip = L("The printer multiplexes filaments into a single hot end.");
    def->mode = comExpert;
    def->set_default_value(new ConfigOptionBool(false));

    def = this->add("single_extruder_multi_material_priming", coBool);
    def->label = L("Prime all printing extruders");
    def->tooltip = L("If enabled, all printing extruders will be primed at the front edge of the print bed at the start of the print.");
    def->mode = comAdvanced;
    def->set_default_value(new ConfigOptionBool(true));

    def = this->add("wipe_tower_no_sparse_layers", coBool);
    def->label = L("No sparse layers (EXPERIMENTAL)");
    def->tooltip = L("If enabled, the wipe tower will not be printed on layers with no toolchanges. "
                     "On layers with a toolchange, extruder will travel downward to print the wipe tower. "
                     "User is responsible for ensuring there is no collision with the print.");
    def->mode = comAdvanced;
    def->set_default_value(new ConfigOptionBool(false));

    def = this->add("slice_closing_radius", coFloat);
    def->label = L("Slice gap closing radius");
    def->category = L("Advanced");
    def->tooltip = L("Cracks smaller than 2x gap closing radius are being filled during the triangle mesh slicing. "
                     "The gap closing operation may reduce the final print resolution, therefore it is advisable to keep the value reasonably low.");
    def->sidetext = L("mm");
    def->min = 0;
    def->mode = comAdvanced;
    def->set_default_value(new ConfigOptionFloat(0.049));

    def = this->add("slicing_mode", coEnum);
    def->label = L("Slicing Mode");
    def->category = L("Advanced");
    def->tooltip = L("Use \"Even-odd\" for 3DLabPrint airplane models. Use \"Close holes\" to close all holes in the model.");
    def->enum_keys_map = &ConfigOptionEnum<SlicingMode>::get_enum_values();
    def->enum_values.push_back("regular");
    def->enum_values.push_back("even_odd");
    def->enum_values.push_back("close_holes");
    def->enum_labels.push_back(L("Regular"));
    def->enum_labels.push_back(L("Even-odd"));
    def->enum_labels.push_back(L("Close holes"));
    def->mode = comAdvanced;
    def->set_default_value(new ConfigOptionEnum<SlicingMode>(SlicingMode::Regular));

    def = this->add("support_material", coBool);
    def->label = L("Generate support material");
    def->category = L("Support material");
    def->tooltip = L("Enable support material generation.");
    def->set_default_value(new ConfigOptionBool(false));

    def = this->add("support_material_auto", coBool);
    def->label = L("Auto generated supports");
    def->category = L("Support material");
    def->tooltip = L("If checked, supports will be generated automatically based on the overhang threshold value."\
                     " If unchecked, supports will be generated inside the \"Support Enforcer\" volumes only.");
    def->mode = comSimple;
    def->set_default_value(new ConfigOptionBool(true));

    def = this->add("support_material_xy_spacing", coFloatOrPercent);
    def->label = L("XY separation between an object and its support");
    def->category = L("Support material");
    def->tooltip = L("XY separation between an object and its support. If expressed as percentage "
                   "(for example 50%), it will be calculated over external perimeter width.");
    def->sidetext = L("mm or %");
    def->ratio_over = "external_perimeter_extrusion_width";
    def->min = 0;
    def->max_literal = 10;
    def->mode = comAdvanced;
    // Default is half the external perimeter width.
    def->set_default_value(new ConfigOptionFloatOrPercent(50, true));

    def = this->add("support_material_angle", coFloat);
    def->label = L("Pattern angle");
    def->category = L("Support material");
    def->tooltip = L("Use this setting to rotate the support material pattern on the horizontal plane.");
    def->sidetext = L("°");
    def->min = 0;
    def->max = 359;
    def->mode = comExpert;
    def->set_default_value(new ConfigOptionFloat(0));

    def = this->add("support_material_buildplate_only", coBool);
    def->label = L("Support on build plate only");
    def->category = L("Support material");
    def->tooltip = L("Only create support if it lies on a build plate. Don't create support on a print.");
    def->mode = comSimple;
    def->set_default_value(new ConfigOptionBool(false));

    def = this->add("support_material_contact_distance", coFloat);
    def->gui_type = ConfigOptionDef::GUIType::f_enum_open;
    def->label = L("Top contact Z distance");
    def->category = L("Support material");
    def->tooltip = L("The vertical distance between object and support material interface. "
                   "Setting this to 0 will also prevent Slic3r from using bridge flow and speed "
                   "for the first object layer.");
    def->sidetext = L("mm");
//    def->min = 0;
    def->enum_values.push_back("0");
    def->enum_values.push_back("0.1");
    def->enum_values.push_back("0.2");
    def->enum_labels.push_back(L("0 (soluble)"));
    def->enum_labels.push_back(L("0.1 (detachable)"));
    def->enum_labels.push_back(L("0.2 (detachable)"));
    def->mode = comAdvanced;
    def->set_default_value(new ConfigOptionFloat(0.2));

    def = this->add("support_material_bottom_contact_distance", coFloat);
    def->gui_type = ConfigOptionDef::GUIType::f_enum_open;
    def->label = L("Bottom contact Z distance");
    def->category = L("Support material");
    def->tooltip = L("The vertical distance between the object top surface and the support material interface. "
                   "If set to zero, support_material_contact_distance will be used for both top and bottom contact Z distances.");
    def->sidetext = L("mm");
//    def->min = 0;
    def->enum_values.push_back("0");
    def->enum_values.push_back("0.1");
    def->enum_values.push_back("0.2");
    //TRN To be shown in Print Settings "Bottom contact Z distance". Have to be as short as possible
    def->enum_labels.push_back(L("Same as top"));
    def->enum_labels.push_back("0.1");
    def->enum_labels.push_back("0.2");
    def->mode = comAdvanced;
    def->set_default_value(new ConfigOptionFloat(0));

    def = this->add("support_material_enforce_layers", coInt);
    def->label = L("Enforce support for the first");
    def->category = L("Support material");
    def->tooltip = L("Generate support material for the specified number of layers counting from bottom, "
                   "regardless of whether normal support material is enabled or not and regardless "
                   "of any angle threshold. This is useful for getting more adhesion of objects "
                   "having a very thin or poor footprint on the build plate.");
    def->sidetext = L("layers");
    def->full_label = L("Enforce support for the first n layers");
    def->min = 0;
    def->mode = comExpert;
    def->set_default_value(new ConfigOptionInt(0));

    def = this->add("support_material_extruder", coInt);
    def->label = L("Support material/raft/skirt extruder");
    def->category = L("Extruders");
    def->tooltip = L("The extruder to use when printing support material, raft and skirt "
                   "(1+, 0 to use the current extruder to minimize tool changes).");
    def->min = 0;
    def->mode = comAdvanced;
    def->set_default_value(new ConfigOptionInt(1));

    def = this->add("support_material_extrusion_width", coFloatOrPercent);
    def->label = L("Support material");
    def->category = L("Extrusion Width");
    def->tooltip = L("Set this to a non-zero value to set a manual extrusion width for support material. "
                   "If left zero, default extrusion width will be used if set, otherwise nozzle diameter will be used. "
                   "If expressed as percentage (for example 90%) it will be computed over layer height.");
    def->sidetext = L("mm or %");
    def->min = 0;
    def->max_literal = 50;
    def->mode = comAdvanced;
    def->set_default_value(new ConfigOptionFloatOrPercent(0, false));

    def = this->add("support_material_interface_contact_loops", coBool);
    def->label = L("Interface loops");
    def->category = L("Support material");
    def->tooltip = L("Cover the top contact layer of the supports with loops. Disabled by default.");
    def->mode = comExpert;
    def->set_default_value(new ConfigOptionBool(false));

    def = this->add("support_material_interface_extruder", coInt);
    def->label = L("Support material/raft interface extruder");
    def->category = L("Extruders");
    def->tooltip = L("The extruder to use when printing support material interface "
                   "(1+, 0 to use the current extruder to minimize tool changes). This affects raft too.");
    def->min = 0;
    def->mode = comAdvanced;
    def->set_default_value(new ConfigOptionInt(1));

    auto support_material_interface_layers = def = this->add("support_material_interface_layers", coInt);
    def->gui_type = ConfigOptionDef::GUIType::i_enum_open;
    def->label = L("Top interface layers");
    def->category = L("Support material");
    def->tooltip = L("Number of interface layers to insert between the object(s) and support material.");
    def->sidetext = L("layers");
    def->min = 0;
    def->enum_values.push_back("0");
    def->enum_values.push_back("1");
    def->enum_values.push_back("2");
    def->enum_values.push_back("3");
    def->enum_labels.push_back(L("0 (off)"));
    def->enum_labels.push_back(L("1 (light)"));
    def->enum_labels.push_back(L("2 (default)"));
    def->enum_labels.push_back(L("3 (heavy)"));
    def->mode = comAdvanced;
    def->set_default_value(new ConfigOptionInt(3));

    def = this->add("support_material_bottom_interface_layers", coInt);
    def->gui_type = ConfigOptionDef::GUIType::i_enum_open;
    def->label = L("Bottom interface layers");
    def->category = L("Support material");
    def->tooltip = L("Number of interface layers to insert between the object(s) and support material. "
                     "Set to -1 to use support_material_interface_layers");
    def->sidetext = L("layers");
    def->min = -1;
    def->enum_values.push_back("-1");
    append(def->enum_values, support_material_interface_layers->enum_values);
    //TRN To be shown in Print Settings "Bottom interface layers". Have to be as short as possible
    def->enum_labels.push_back(L("Same as top"));
    append(def->enum_labels, support_material_interface_layers->enum_labels);
    def->mode = comAdvanced;
    def->set_default_value(new ConfigOptionInt(-1));

    def = this->add("support_material_closing_radius", coFloat);
    def->label = L("Closing radius");
    def->category = L("Support material");
    def->tooltip = L("For snug supports, the support regions will be merged using morphological closing operation."
                     " Gaps smaller than the closing radius will be filled in.");
    def->sidetext = L("mm");
    def->min = 0;
    def->mode = comAdvanced;
    def->set_default_value(new ConfigOptionFloat(2));

    def = this->add("support_material_interface_spacing", coFloat);
    def->label = L("Interface pattern spacing");
    def->category = L("Support material");
    def->tooltip = L("Spacing between interface lines. Set zero to get a solid interface.");
    def->sidetext = L("mm");
    def->min = 0;
    def->mode = comAdvanced;
    def->set_default_value(new ConfigOptionFloat(0));

    def = this->add("support_material_interface_speed", coFloatOrPercent);
    def->label = L("Support material interface");
    def->category = L("Support material");
    def->tooltip = L("Speed for printing support material interface layers. If expressed as percentage "
                   "(for example 50%) it will be calculated over support material speed.");
    def->sidetext = L("mm/s or %");
    def->ratio_over = "support_material_speed";
    def->min = 0;
    def->mode = comAdvanced;
    def->set_default_value(new ConfigOptionFloatOrPercent(100, true));

    def = this->add("support_material_pattern", coEnum);
    def->label = L("Pattern");
    def->category = L("Support material");
    def->tooltip = L("Pattern used to generate support material.");
    def->enum_keys_map = &ConfigOptionEnum<SupportMaterialPattern>::get_enum_values();
    def->enum_values.push_back("rectilinear");
    def->enum_values.push_back("rectilinear-grid");
    def->enum_values.push_back("honeycomb");
    def->enum_labels.push_back(L("Rectilinear"));
    def->enum_labels.push_back(L("Rectilinear grid"));
    def->enum_labels.push_back(L("Honeycomb"));
    def->mode = comAdvanced;
    def->set_default_value(new ConfigOptionEnum<SupportMaterialPattern>(smpRectilinear));

    def = this->add("support_material_interface_pattern", coEnum);
    def->label = L("Interface pattern");
    def->category = L("Support material");
    def->tooltip = L("Pattern used to generate support material interface. "
                     "Default pattern for non-soluble support interface is Rectilinear, "
                     "while default pattern for soluble support interface is Concentric.");
    def->enum_keys_map = &ConfigOptionEnum<SupportMaterialInterfacePattern>::get_enum_values();
    def->enum_values.push_back("auto");
    def->enum_values.push_back("rectilinear");
    def->enum_values.push_back("concentric");
    def->enum_labels.push_back(L("Default"));
    def->enum_labels.push_back(L("Rectilinear"));
    def->enum_labels.push_back(L("Concentric"));
    def->mode = comAdvanced;
    def->set_default_value(new ConfigOptionEnum<SupportMaterialInterfacePattern>(smipRectilinear));

    def = this->add("support_material_spacing", coFloat);
    def->label = L("Pattern spacing");
    def->category = L("Support material");
    def->tooltip = L("Spacing between support material lines.");
    def->sidetext = L("mm");
    def->min = 0;
    def->mode = comAdvanced;
    def->set_default_value(new ConfigOptionFloat(2.5));

    def = this->add("support_material_speed", coFloat);
    def->label = L("Support material");
    def->category = L("Support material");
    def->tooltip = L("Speed for printing support material.");
    def->sidetext = L("mm/s");
    def->min = 0;
    def->mode = comAdvanced;
    def->set_default_value(new ConfigOptionFloat(60));

    def = this->add("support_material_style", coEnum);
    def->label = L("Style");
    def->category = L("Support material");
    def->tooltip = L("Style and shape of the support towers. Projecting the supports into a regular grid "
                     "will create more stable supports, while snug support towers will save material and reduce "
                     "object scarring.");
    def->enum_keys_map = &ConfigOptionEnum<SupportMaterialStyle>::get_enum_values();
    def->set_enum_values({
        { "grid", L("Grid") }, 
        { "snug", L("Snug") },
        { "tree", L("Tree") },
        { "organic", L("Organic") }
    });
    def->mode = comAdvanced;
    def->set_default_value(new ConfigOptionEnum<SupportMaterialStyle>(smsGrid));

    def = this->add("support_material_synchronize_layers", coBool);
    def->label = L("Synchronize with object layers");
    def->category = L("Support material");
    def->tooltip = L("Synchronize support layers with the object print layers. This is useful "
                   "with multi-material printers, where the extruder switch is expensive. "
                   "This option is only available when top contact Z distance is set to zero.");
    def->mode = comExpert;
    def->set_default_value(new ConfigOptionBool(false));

    def = this->add("support_material_threshold", coInt);
    def->label = L("Overhang threshold");
    def->category = L("Support material");
    def->tooltip = L("Support material will not be generated for overhangs whose slope angle "
                   "(90° = vertical) is above the given threshold. In other words, this value "
                   "represent the most horizontal slope (measured from the horizontal plane) "
                   "that you can print without support material. Set to zero for automatic detection "
                   "(recommended).");
    def->sidetext = L("°");
    def->min = 0;
    def->max = 90;
    def->mode = comAdvanced;
    def->set_default_value(new ConfigOptionInt(0));

    def = this->add("support_material_with_sheath", coBool);
    def->label = L("With sheath around the support");
    def->category = L("Support material");
    def->tooltip = L("Add a sheath (a single perimeter line) around the base support. This makes "
                   "the support more reliable, but also more difficult to remove.");
    def->mode = comExpert;
    def->set_default_value(new ConfigOptionBool(true));

    def = this->add("temperature", coInts);
    def->label = L("Other layers");
    def->tooltip = L("Nozzle temperature for layers after the first one. Set this to zero to disable "
                     "temperature control commands in the output G-code.");
    def->sidetext = L("°C");
    def->full_label = L("Nozzle temperature");
    def->min = 0;
    def->max = max_temp;
    def->set_default_value(new ConfigOptionInts { 200 });

    def = this->add("thick_bridges", coBool);
    def->label = L("Thick bridges");
    def->category = L("Layers and Perimeters");
    def->tooltip = L("If enabled, bridges are more reliable, can bridge longer distances, but may look worse. "
                     "If disabled, bridges look better but are reliable just for shorter bridged distances.");
    def->mode = comAdvanced;
    def->set_default_value(new ConfigOptionBool(true));

    def = this->add("thin_walls", coBool);
    def->label = L("Detect thin walls");
    def->category = L("Layers and Perimeters");
    def->tooltip = L("Detect single-width walls (parts where two extrusions don't fit and we need "
                   "to collapse them into a single trace).");
    def->mode = comAdvanced;
    def->set_default_value(new ConfigOptionBool(true));

    def = this->add("threads", coInt);
    def->label = L("Threads");
    def->tooltip = L("Threads are used to parallelize long-running tasks. Optimal threads number "
                   "is slightly above the number of available cores/processors.");
    def->readonly = true;
    def->min = 1;
    {
        int threads = (unsigned int)boost::thread::hardware_concurrency();
        def->set_default_value(new ConfigOptionInt(threads > 0 ? threads : 2));
        def->cli = ConfigOptionDef::nocli;
    }

    def = this->add("toolchange_gcode", coString);
    def->label = L("Tool change G-code");
    def->tooltip = L("This custom code is inserted before every toolchange. Placeholder variables for all PrusaSlicer settings "
                     "as well as {toolchange_z}, {previous_extruder} and {next_extruder} can be used. When a tool-changing command "
                     "which changes to the correct extruder is included (such as T{next_extruder}), PrusaSlicer will emit no other such command. "
                     "It is therefore possible to script custom behaviour both before and after the toolchange.");
    def->multiline = true;
    def->full_width = true;
    def->height = 5;
    def->mode = comExpert;
    def->set_default_value(new ConfigOptionString(""));

    def = this->add("top_infill_extrusion_width", coFloatOrPercent);
    def->label = L("Top solid infill");
    def->category = L("Extrusion Width");
    def->tooltip = L("Set this to a non-zero value to set a manual extrusion width for infill for top surfaces. "
                   "You may want to use thinner extrudates to fill all narrow regions and get a smoother finish. "
                   "If left zero, default extrusion width will be used if set, otherwise nozzle diameter will be used. "
                   "If expressed as percentage (for example 90%) it will be computed over layer height.");
    def->sidetext = L("mm or %");
    def->min = 0;
    def->max_literal = 50;
    def->mode = comAdvanced;
    def->set_default_value(new ConfigOptionFloatOrPercent(0, false));

    def = this->add("top_solid_infill_speed", coFloatOrPercent);
    def->label = L("Top solid infill");
    def->category = L("Speed");
    def->tooltip = L("Speed for printing top solid layers (it only applies to the uppermost "
                   "external layers and not to their internal solid layers). You may want "
                   "to slow down this to get a nicer surface finish. This can be expressed "
                   "as a percentage (for example: 80%) over the solid infill speed above. "
                   "Set to zero for auto.");
    def->sidetext = L("mm/s or %");
    def->ratio_over = "solid_infill_speed";
    def->min = 0;
    def->mode = comAdvanced;
    def->set_default_value(new ConfigOptionFloatOrPercent(15, false));

    def = this->add("top_solid_layers", coInt);
    //TRN To be shown in Print Settings "Top solid layers"
    def->label = L("Top");
    def->category = L("Layers and Perimeters");
    def->tooltip = L("Number of solid layers to generate on top surfaces.");
    def->full_label = L("Top solid layers");
    def->min = 0;
    def->set_default_value(new ConfigOptionInt(3));

    def = this->add("top_solid_min_thickness", coFloat);
    //TRN To be shown in Print Settings "Top solid layers"
    def->label = L("Top");
    def->category = L("Layers and Perimeters");
    def->tooltip = L("The number of top solid layers is increased above top_solid_layers if necessary to satisfy "
    				 "minimum thickness of top shell."
    				 " This is useful to prevent pillowing effect when printing with variable layer height.");
    def->full_label = L("Minimum top shell thickness");
    def->sidetext = L("mm");
    def->min = 0;
    def->set_default_value(new ConfigOptionFloat(0.));

    def = this->add("travel_speed", coFloat);
    def->label = L("Travel");
    def->tooltip = L("Speed for travel moves (jumps between distant extrusion points).");
    def->sidetext = L("mm/s");
    def->aliases = { "travel_feed_rate" };
    def->min = 1;
    def->mode = comAdvanced;
    def->set_default_value(new ConfigOptionFloat(130));

    def = this->add("travel_speed_z", coFloat);
    def->label = L("Z travel");
    def->tooltip = L("Speed for movements along the Z axis.\nWhen set to zero, the value "
                     "is ignored and regular travel speed is used instead.");
    def->sidetext = L("mm/s");
    def->min = 0;
    def->mode = comAdvanced;
    def->set_default_value(new ConfigOptionFloat(0.));

    def = this->add("use_firmware_retraction", coBool);
    def->label = L("Use firmware retraction");
    def->tooltip = L("This experimental setting uses G10 and G11 commands to have the firmware "
                   "handle the retraction. This is only supported in recent Marlin.");
    def->mode = comExpert;
    def->set_default_value(new ConfigOptionBool(false));

    def = this->add("use_relative_e_distances", coBool);
    def->label = L("Use relative E distances");
    def->tooltip = L("If your firmware requires relative E values, check this, "
                   "otherwise leave it unchecked. Most firmwares use absolute values.");
    def->mode = comExpert;
    def->set_default_value(new ConfigOptionBool(false));

    def = this->add("use_volumetric_e", coBool);
    def->label = L("Use volumetric E");
    def->tooltip = L("This experimental setting uses outputs the E values in cubic millimeters "
                   "instead of linear millimeters. If your firmware doesn't already know "
                   "filament diameter(s), you can put commands like 'M200 D[filament_diameter_0] T0' "
                   "in your start G-code in order to turn volumetric mode on and use the filament "
                   "diameter associated to the filament selected in Slic3r. This is only supported "
                   "in recent Marlin.");
    def->mode = comExpert;
    def->set_default_value(new ConfigOptionBool(false));

    def = this->add("variable_layer_height", coBool);
    def->label = L("Enable variable layer height feature");
    def->tooltip = L("Some printers or printer setups may have difficulties printing "
                   "with a variable layer height. Enabled by default.");
    def->mode = comExpert;
    def->set_default_value(new ConfigOptionBool(true));

    def = this->add("wipe", coBools);
    def->label = L("Wipe while retracting");
    def->tooltip = L("This flag will move the nozzle while retracting to minimize the possible blob "
                   "on leaky extruders.");
    def->mode = comAdvanced;
    def->set_default_value(new ConfigOptionBools { false });

    def = this->add("wipe_tower", coBool);
    def->label = L("Enable");
    def->tooltip = L("Multi material printers may need to prime or purge extruders on tool changes. "
                   "Extrude the excess material into the wipe tower.");
    def->mode = comAdvanced;
    def->set_default_value(new ConfigOptionBool(false));

    def = this->add("wiping_volumes_extruders", coFloats);
    def->label = L("Purging volumes - load/unload volumes");
    def->tooltip = L("This vector saves required volumes to change from/to each tool used on the "
                     "wipe tower. These values are used to simplify creation of the full purging "
                     "volumes below.");
    def->set_default_value(new ConfigOptionFloats { 70., 70., 70., 70., 70., 70., 70., 70., 70., 70.  });

    def = this->add("wiping_volumes_matrix", coFloats);
    def->label = L("Purging volumes - matrix");
    def->tooltip = L("This matrix describes volumes (in cubic milimetres) required to purge the"
                     " new filament on the wipe tower for any given pair of tools.");
    def->set_default_value(new ConfigOptionFloats {   0., 140., 140., 140., 140.,
                                                    140.,   0., 140., 140., 140.,
                                                    140., 140.,   0., 140., 140.,
                                                    140., 140., 140.,   0., 140.,
                                                    140., 140., 140., 140.,   0. });

    def = this->add("wipe_tower_x", coFloat);
    def->label = L("Position X");
    def->tooltip = L("X coordinate of the left front corner of a wipe tower");
    def->sidetext = L("mm");
    def->mode = comAdvanced;
    def->set_default_value(new ConfigOptionFloat(180.));

    def = this->add("wipe_tower_y", coFloat);
    def->label = L("Position Y");
    def->tooltip = L("Y coordinate of the left front corner of a wipe tower");
    def->sidetext = L("mm");
    def->mode = comAdvanced;
    def->set_default_value(new ConfigOptionFloat(140.));

    def = this->add("wipe_tower_width", coFloat);
    def->label = L("Width");
    def->tooltip = L("Width of a wipe tower");
    def->sidetext = L("mm");
    def->mode = comAdvanced;
    def->set_default_value(new ConfigOptionFloat(60.));

    def = this->add("wipe_tower_rotation_angle", coFloat);
    def->label = L("Wipe tower rotation angle");
    def->tooltip = L("Wipe tower rotation angle with respect to x-axis.");
    def->sidetext = L("°");
    def->mode = comAdvanced;
    def->set_default_value(new ConfigOptionFloat(0.));

    def = this->add("wipe_tower_brim_width", coFloat);
    def->label = L("Wipe tower brim width");
    def->tooltip = L("Wipe tower brim width");
    def->sidetext = L("mm");
    def->mode = comAdvanced;
    def->min = 0.;
    def->set_default_value(new ConfigOptionFloat(2.));

    def = this->add("wipe_into_infill", coBool);
    def->category = L("Wipe options");
    def->label = L("Wipe into this object's infill");
    def->tooltip = L("Purging after toolchange will be done inside this object's infills. "
                     "This lowers the amount of waste but may result in longer print time "
                     " due to additional travel moves.");
    def->set_default_value(new ConfigOptionBool(false));

    def = this->add("wipe_into_objects", coBool);
    def->category = L("Wipe options");
    def->label = L("Wipe into this object");
    def->tooltip = L("Object will be used to purge the nozzle after a toolchange to save material "
                     "that would otherwise end up in the wipe tower and decrease print time. "
                     "Colours of the objects will be mixed as a result.");
    def->set_default_value(new ConfigOptionBool(false));

    def = this->add("wipe_tower_bridging", coFloat);
    def->label = L("Maximal bridging distance");
    def->tooltip = L("Maximal distance between supports on sparse infill sections.");
    def->sidetext = L("mm");
    def->mode = comAdvanced;
    def->set_default_value(new ConfigOptionFloat(10.));

    def = this->add("xy_size_compensation", coFloat);
    def->label = L("XY Size Compensation");
    def->category = L("Advanced");
    def->tooltip = L("The object will be grown/shrunk in the XY plane by the configured value "
                   "(negative = inwards, positive = outwards). This might be useful "
                   "for fine-tuning hole sizes.");
    def->sidetext = L("mm");
    def->mode = comExpert;
    def->set_default_value(new ConfigOptionFloat(0));

    def = this->add("z_offset", coFloat);
    def->label = L("Z offset");
    def->tooltip = L("This value will be added (or subtracted) from all the Z coordinates "
                   "in the output G-code. It is used to compensate for bad Z endstop position: "
                   "for example, if your endstop zero actually leaves the nozzle 0.3mm far "
                   "from the print bed, set this to -0.3 (or fix your endstop).");
    def->sidetext = L("mm");
    def->mode = comAdvanced;
    def->set_default_value(new ConfigOptionFloat(0));

    def = this->add("perimeter_generator", coEnum);
    def->label = L("Perimeter generator");
    def->category = L("Layers and Perimeters");
    def->tooltip = L("Classic perimeter generator produces perimeters with constant extrusion width and for "
                      "very thin areas is used gap-fill. "
                      "Arachne engine produces perimeters with variable extrusion width. "
                      "This setting also affects the Concentric infill.");
    def->enum_keys_map = &ConfigOptionEnum<PerimeterGeneratorType>::get_enum_values();
    def->enum_values.push_back("classic");
    def->enum_values.push_back("arachne");
    def->enum_labels.push_back(L("Classic"));
    def->enum_labels.push_back(L("Arachne"));
    def->mode = comAdvanced;
    def->set_default_value(new ConfigOptionEnum<PerimeterGeneratorType>(PerimeterGeneratorType::Arachne));

    def = this->add("wall_transition_length", coFloatOrPercent);
    def->label = L("Perimeter transition length");
    def->category = L("Advanced");
    def->tooltip  = L("When transitioning between different numbers of perimeters as the part becomes "
                       "thinner, a certain amount of space is allotted to split or join the perimeter segments. "
                       "If expressed as a percentage (for example 100%), it will be computed based on the nozzle diameter.");
    def->sidetext = L("mm or %");
    def->mode = comExpert;
    def->min = 0;
    def->set_default_value(new ConfigOptionFloatOrPercent(100, true));

    def = this->add("wall_transition_filter_deviation", coFloatOrPercent);
    def->label = L("Perimeter transitioning filter margin");
    def->category = L("Advanced");
    def->tooltip  = L("Prevent transitioning back and forth between one extra perimeter and one less. This "
                       "margin extends the range of extrusion widths which follow to [Minimum perimeter width "
                       "- margin, 2 * Minimum perimeter width + margin]. Increasing this margin "
                       "reduces the number of transitions, which reduces the number of extrusion "
                       "starts/stops and travel time. However, large extrusion width variation can lead to "
                       "under- or overextrusion problems. "
                       "If expressed as a percentage (for example 25%), it will be computed based on the nozzle diameter.");
    def->sidetext = L("mm or %");
    def->mode = comExpert;
    def->min = 0;
    def->set_default_value(new ConfigOptionFloatOrPercent(25, true));

    def = this->add("wall_transition_angle", coFloat);
    def->label = L("Perimeter transitioning threshold angle");
    def->category = L("Advanced");
    def->tooltip  = L("When to create transitions between even and odd numbers of perimeters. A wedge shape with"
                       " an angle greater than this setting will not have transitions and no perimeters will be "
                       "printed in the center to fill the remaining space. Reducing this setting reduces "
                       "the number and length of these center perimeters, but may leave gaps or overextrude.");
    def->sidetext = L("°");
    def->mode = comExpert;
    def->min = 1.;
    def->max = 59.;
    def->set_default_value(new ConfigOptionFloat(10.));

    def = this->add("wall_distribution_count", coInt);
    def->label = L("Perimeter distribution count");
    def->category = L("Advanced");
    def->tooltip  = L("The number of perimeters, counted from the center, over which the variation needs to be "
                       "spread. Lower values mean that the outer perimeters don't change in width.");
    def->mode = comExpert;
    def->min = 1;
    def->set_default_value(new ConfigOptionInt(1));

    def = this->add("min_feature_size", coFloatOrPercent);
    def->label = L("Minimum feature size");
    def->category = L("Advanced");
    def->tooltip  = L("Minimum thickness of thin features. Model features that are thinner than this value will "
                       "not be printed, while features thicker than the Minimum feature size will be widened to "
                       "the Minimum perimeter width. "
                       "If expressed as a percentage (for example 25%), it will be computed based on the nozzle diameter.");
    def->sidetext = L("mm or %");
    def->mode = comExpert;
    def->min = 0;
    def->set_default_value(new ConfigOptionFloatOrPercent(25, true));

    def = this->add("min_bead_width", coFloatOrPercent);
    def->label = L("Minimum perimeter width");
    def->category = L("Advanced");
    def->tooltip  = L("Width of the perimeter that will replace thin features (according to the Minimum feature size) "
                       "of the model. If the Minimum perimeter width is thinner than the thickness of the feature,"
                       " the perimeter will become as thick as the feature itself. "
                       "If expressed as a percentage (for example 85%), it will be computed based on the nozzle diameter.");
    def->sidetext = L("mm or %");
    def->mode = comExpert;
    def->min = 0;
    def->set_default_value(new ConfigOptionFloatOrPercent(85, true));

    // Declare retract values for filament profile, overriding the printer's extruder profile.
    for (const char *opt_key : {
        // floats
        "retract_length", "retract_lift", "retract_lift_above", "retract_lift_below", "retract_speed", "deretract_speed", "retract_restart_extra", "retract_before_travel",
        // bools
        "retract_layer_change", "wipe",
        // percents
        "retract_before_wipe"}) {
        auto it_opt = options.find(opt_key);
        assert(it_opt != options.end());
        def = this->add_nullable(std::string("filament_") + opt_key, it_opt->second.type);
        def->label 		= it_opt->second.label;
        def->full_label = it_opt->second.full_label;
        def->tooltip 	= it_opt->second.tooltip;
        def->sidetext   = it_opt->second.sidetext;
        def->mode       = it_opt->second.mode;
        switch (def->type) {
        case coFloats   : def->set_default_value(new ConfigOptionFloatsNullable  (static_cast<const ConfigOptionFloats*  >(it_opt->second.default_value.get())->values)); break;
        case coPercents : def->set_default_value(new ConfigOptionPercentsNullable(static_cast<const ConfigOptionPercents*>(it_opt->second.default_value.get())->values)); break;
        case coBools    : def->set_default_value(new ConfigOptionBoolsNullable   (static_cast<const ConfigOptionBools*   >(it_opt->second.default_value.get())->values)); break;
        default: assert(false);
        }
    }
}

void PrintConfigDef::init_extruder_option_keys()
{
    // ConfigOptionFloats, ConfigOptionPercents, ConfigOptionBools, ConfigOptionStrings
    m_extruder_option_keys = {
        "nozzle_diameter", "min_layer_height", "max_layer_height", "extruder_offset",
        "retract_length", "retract_lift", "retract_lift_above", "retract_lift_below", "retract_speed", "deretract_speed",
        "retract_before_wipe", "retract_restart_extra", "retract_before_travel", "wipe",
        "retract_layer_change", "retract_length_toolchange", "retract_restart_extra_toolchange", "extruder_colour",
        "default_filament_profile"
    };

    m_extruder_retract_keys = {
        "deretract_speed",
        "retract_before_travel",
        "retract_before_wipe",
        "retract_layer_change",
        "retract_length",
        "retract_lift",
        "retract_lift_above",
        "retract_lift_below",
        "retract_restart_extra",
        "retract_speed",
        "wipe"
    };
    assert(std::is_sorted(m_extruder_retract_keys.begin(), m_extruder_retract_keys.end()));
}

void PrintConfigDef::init_sla_support_params(const std::string &prefix)
{
    ConfigOptionDef* def;

    constexpr const char * pretext_unavailable = L("Unavailable for this method.\n");
    std::string pretext;

    def = this->add(prefix + "support_head_front_diameter", coFloat);
    def->label = L("Pinhead front diameter");
    def->category = L("Supports");
    def->tooltip = L("Diameter of the pointing side of the head");
    def->sidetext = L("mm");
    def->min = 0;
    def->mode = comAdvanced;
    def->set_default_value(new ConfigOptionFloat(0.4));

    def = this->add(prefix + "support_head_penetration", coFloat);
    def->label = L("Head penetration");
    def->category = L("Supports");
    def->tooltip = L("How much the pinhead has to penetrate the model surface");
    def->sidetext = L("mm");
    def->mode = comAdvanced;
    def->min = 0;
    def->set_default_value(new ConfigOptionFloat(0.2));

    def = this->add(prefix + "support_head_width", coFloat);
    def->label = L("Pinhead width");
    def->category = L("Supports");
    def->tooltip = L("Width from the back sphere center to the front sphere center");
    def->sidetext = L("mm");
    def->min = 0;
    def->max = 20;
    def->mode = comAdvanced;
    def->set_default_value(new ConfigOptionFloat(1.0));

    def = this->add(prefix + "support_pillar_diameter", coFloat);
    def->label = L("Pillar diameter");
    def->category = L("Supports");
    def->tooltip = L("Diameter in mm of the support pillars");
    def->sidetext = L("mm");
    def->min = 0;
    def->max = 15;
    def->mode = comSimple;
    def->set_default_value(new ConfigOptionFloat(1.0));

    def = this->add(prefix + "support_small_pillar_diameter_percent", coPercent);
    def->label = L("Small pillar diameter percent");
    def->category = L("Supports");
    def->tooltip = L("The percentage of smaller pillars compared to the normal pillar diameter "
                      "which are used in problematic areas where a normal pilla cannot fit.");
    def->sidetext = L("%");
    def->min = 1;
    def->max = 100;
    def->mode = comExpert;
    def->set_default_value(new ConfigOptionPercent(50));

    pretext = "";
    if (prefix == "branching")
        pretext = pretext_unavailable;

    def = this->add(prefix + "support_max_bridges_on_pillar", coInt);
    def->label = L("Max bridges on a pillar");
    def->tooltip = pretext + L(
        "Maximum number of bridges that can be placed on a pillar. Bridges "
        "hold support point pinheads and connect to pillars as small branches.");
    def->min = 0;
    def->max = 50;
    def->mode = comExpert;
    def->set_default_value(new ConfigOptionInt(prefix == "branching" ? 2 : 3));

    pretext = "";
    if (prefix.empty())
        pretext = pretext_unavailable;

    def = this->add(prefix + "support_max_weight_on_model", coFloat);
    def->label = L("Max weight on model");
    def->category = L("Supports");
    def->tooltip  = pretext + L(
        "Maximum weight of sub-trees that terminate on the model instead of the print bed. The weight is the sum of the lenghts of all "
        "branches emanating from the endpoint.");
    def->sidetext = L("mm");
    def->min = 0;
    def->mode = comExpert;
    def->set_default_value(new ConfigOptionFloat(10.));

    pretext = "";
    if (prefix == "branching")
        pretext = pretext_unavailable;

    def = this->add(prefix + "support_pillar_connection_mode", coEnum);
    def->label = L("Pillar connection mode");
    def->tooltip = pretext + L("Controls the bridge type between two neighboring pillars."
                            " Can be zig-zag, cross (double zig-zag) or dynamic which"
                            " will automatically switch between the first two depending"
                            " on the distance of the two pillars.");
    def->enum_keys_map = &ConfigOptionEnum<SLAPillarConnectionMode>::get_enum_values();
    def->enum_keys_map = &ConfigOptionEnum<SLAPillarConnectionMode>::get_enum_values();
    def->enum_values = ConfigOptionEnum<SLAPillarConnectionMode>::get_enum_names();
    def->enum_labels = ConfigOptionEnum<SLAPillarConnectionMode>::get_enum_names();
    def->enum_labels[0] = L("Zig-Zag");
    def->enum_labels[1] = L("Cross");
    def->enum_labels[2] = L("Dynamic");
    def->mode = comAdvanced;
    def->set_default_value(new ConfigOptionEnum(SLAPillarConnectionMode::dynamic));

    def = this->add(prefix + "support_buildplate_only", coBool);
    def->label = L("Support on build plate only");
    def->category = L("Supports");
    def->tooltip = L("Only create support if it lies on a build plate. Don't create support on a print.");
    def->mode = comSimple;
    def->set_default_value(new ConfigOptionBool(false));

    def = this->add(prefix + "support_pillar_widening_factor", coFloat);
    def->label = L("Pillar widening factor");
    def->category = L("Supports");

    pretext = "";
    if (prefix.empty())
        pretext = pretext_unavailable;

    def->tooltip  = pretext +
        L("Merging bridges or pillars into another pillars can "
        "increase the radius. Zero means no increase, one means "
        "full increase. The exact amount of increase is unspecified and can "
        "change in the future.");

    def->min = 0;
    def->max = 1;
    def->mode = comExpert;
    def->set_default_value(new ConfigOptionFloat(0.5));

    def = this->add(prefix + "support_base_diameter", coFloat);
    def->label = L("Support base diameter");
    def->category = L("Supports");
    def->tooltip = L("Diameter in mm of the pillar base");
    def->sidetext = L("mm");
    def->min = 0;
    def->max = 30;
    def->mode = comAdvanced;
    def->set_default_value(new ConfigOptionFloat(4.0));

    def = this->add(prefix + "support_base_height", coFloat);
    def->label = L("Support base height");
    def->category = L("Supports");
    def->tooltip = L("The height of the pillar base cone");
    def->sidetext = L("mm");
    def->min = 0;
    def->mode = comAdvanced;
    def->set_default_value(new ConfigOptionFloat(1.0));

    def = this->add(prefix + "support_base_safety_distance", coFloat);
    def->label = L("Support base safety distance");
    def->category = L("Supports");
    def->tooltip  = L(
        "The minimum distance of the pillar base from the model in mm. "
        "Makes sense in zero elevation mode where a gap according "
        "to this parameter is inserted between the model and the pad.");
    def->sidetext = L("mm");
    def->min = 0;
    def->max = 10;
    def->mode = comExpert;
    def->set_default_value(new ConfigOptionFloat(1));

    def = this->add(prefix + "support_critical_angle", coFloat);
    def->label = L("Critical angle");
    def->category = L("Supports");
    def->tooltip = L("The default angle for connecting support sticks and junctions.");
    def->sidetext = L("°");
                    def->min = 0;
    def->max = 90;
    def->mode = comExpert;
    def->set_default_value(new ConfigOptionFloat(45));

    def = this->add(prefix + "support_max_bridge_length", coFloat);
    def->label = L("Max bridge length");
    def->category = L("Supports");
    def->tooltip = L("The max length of a bridge");
    def->sidetext = L("mm");
    def->min = 0;
    def->mode = comAdvanced;

    double default_val = 15.0;
    if (prefix == "branching")
        default_val = 5.0;

    def->set_default_value(new ConfigOptionFloat(default_val));

    pretext = "";
    if (prefix == "branching")
        pretext = pretext_unavailable;

    def = this->add(prefix + "support_max_pillar_link_distance", coFloat);
    def->label = L("Max pillar linking distance");
    def->category = L("Supports");
    def->tooltip = pretext + L("The max distance of two pillars to get linked with each other."
                               " A zero value will prohibit pillar cascading.");
    def->sidetext = L("mm");
    def->min = 0;   // 0 means no linking
    def->mode = comAdvanced;
    def->set_default_value(new ConfigOptionFloat(10.0));

    def = this->add(prefix + "support_object_elevation", coFloat);
    def->label = L("Object elevation");
    def->category = L("Supports");
    def->tooltip = L("How much the supports should lift up the supported object. "
                      "If \"Pad around object\" is enabled, this value is ignored.");
    def->sidetext = L("mm");
    def->min = 0;
    def->max = 150; // This is the max height of print on SL1
    def->mode = comAdvanced;
    def->set_default_value(new ConfigOptionFloat(5.0));
}

void PrintConfigDef::init_sla_params()
{
    ConfigOptionDef* def;

    // SLA Printer settings

    def = this->add("display_width", coFloat);
    def->label = L("Display width");
    def->tooltip = L("Width of the display");
    def->min = 1;
    def->set_default_value(new ConfigOptionFloat(120.));

    def = this->add("display_height", coFloat);
    def->label = L("Display height");
    def->tooltip = L("Height of the display");
    def->min = 1;
    def->set_default_value(new ConfigOptionFloat(68.));

    def = this->add("display_pixels_x", coInt);
    def->full_label = L("Number of pixels in");
    def->label = ("X");
    def->tooltip = L("Number of pixels in X");
    def->min = 100;
    def->set_default_value(new ConfigOptionInt(2560));

    def = this->add("display_pixels_y", coInt);
    def->label = ("Y");
    def->tooltip = L("Number of pixels in Y");
    def->min = 100;
    def->set_default_value(new ConfigOptionInt(1440));

    def = this->add("display_mirror_x", coBool);
    def->full_label = L("Display horizontal mirroring");
    def->label = L("Mirror horizontally");
    def->tooltip = L("Enable horizontal mirroring of output images");
    def->mode = comExpert;
    def->set_default_value(new ConfigOptionBool(true));

    def = this->add("display_mirror_y", coBool);
    def->full_label = L("Display vertical mirroring");
    def->label = L("Mirror vertically");
    def->tooltip = L("Enable vertical mirroring of output images");
    def->mode = comExpert;
    def->set_default_value(new ConfigOptionBool(false));

    def = this->add("display_orientation", coEnum);
    def->label = L("Display orientation");
    def->tooltip = L("Set the actual LCD display orientation inside the SLA printer."
                     " Portrait mode will flip the meaning of display width and height parameters"
                     " and the output images will be rotated by 90 degrees.");
    def->enum_keys_map = &ConfigOptionEnum<SLADisplayOrientation>::get_enum_values();
    def->enum_values.push_back("landscape");
    def->enum_values.push_back("portrait");
    def->enum_labels.push_back(L("Landscape"));
    def->enum_labels.push_back(L("Portrait"));
    def->mode = comExpert;
    def->set_default_value(new ConfigOptionEnum<SLADisplayOrientation>(sladoPortrait));

    def = this->add("fast_tilt_time", coFloat);
    def->label = L("Fast");
    def->full_label = L("Fast tilt");
    def->tooltip = L("Time of the fast tilt");
    def->sidetext = L("s");
    def->min = 0;
    def->mode = comExpert;
    def->set_default_value(new ConfigOptionFloat(5.));

    def = this->add("slow_tilt_time", coFloat);
    def->label = L("Slow");
    def->full_label = L("Slow tilt");
    def->tooltip = L("Time of the slow tilt");
    def->sidetext = L("s");
    def->min = 0;
    def->mode = comExpert;
    def->set_default_value(new ConfigOptionFloat(8.));

    def = this->add("high_viscosity_tilt_time", coFloat);
    def->label = L("High viscosity");
    def->full_label = L("Tilt for high viscosity resin");
    def->tooltip = L("Time of the super slow tilt");
    def->sidetext = L("s");
    def->min = 0;
    def->mode = comExpert;
    def->set_default_value(new ConfigOptionFloat(10.));

    def = this->add("area_fill", coFloat);
    def->label = L("Area fill");
    def->tooltip = L("The percentage of the bed area. \nIf the print area exceeds the specified value, \nthen a slow tilt will be used, otherwise - a fast tilt");
    def->sidetext = L("%");
    def->min = 0;
    def->mode = comExpert;
    def->set_default_value(new ConfigOptionFloat(50.));

    def = this->add("relative_correction", coFloats);
    def->label = L("Printer scaling correction");
    def->full_label = L("Printer scaling correction");
    def->tooltip  = L("Printer scaling correction");
    def->min = 0;
    def->mode = comExpert;
    def->set_default_value(new ConfigOptionFloats( { 1., 1.} ));

    def = this->add("relative_correction_x", coFloat);
    def->label = L("Printer scaling correction in X axis");
    def->full_label = L("Printer scaling X axis correction");
    def->tooltip  = L("Printer scaling correction in X axis");
    def->min = 0;
    def->mode = comExpert;
    def->set_default_value(new ConfigOptionFloat(1.));

    def = this->add("relative_correction_y", coFloat);
    def->label = L("Printer scaling correction in Y axis");
    def->full_label = L("Printer scaling Y axis correction");
    def->tooltip  = L("Printer scaling correction in Y axis");
    def->min = 0;
    def->mode = comExpert;
    def->set_default_value(new ConfigOptionFloat(1.));

    def = this->add("relative_correction_z", coFloat);
    def->label = L("Printer scaling correction in Z axis");
    def->full_label = L("Printer scaling Z axis correction");
    def->tooltip  = L("Printer scaling correction in Z axis");
    def->min = 0;
    def->mode = comExpert;
    def->set_default_value(new ConfigOptionFloat(1.));

    def = this->add("absolute_correction", coFloat);
    def->label = L("Printer absolute correction");
    def->full_label = L("Printer absolute correction");
    def->tooltip  = L("Will inflate or deflate the sliced 2D polygons according "
                      "to the sign of the correction.");
    def->mode = comExpert;
    def->set_default_value(new ConfigOptionFloat(0.0));
    
    def = this->add("elefant_foot_min_width", coFloat);
    def->label = L("Elephant foot minimum width");
    def->category = L("Advanced");
    def->tooltip = L("Minimum width of features to maintain when doing elephant foot compensation.");
    def->sidetext = L("mm");
    def->min = 0;
    def->mode = comAdvanced;
    def->set_default_value(new ConfigOptionFloat(0.2));

    def = this->add("gamma_correction", coFloat);
    def->label = L("Printer gamma correction");
    def->full_label = L("Printer gamma correction");
    def->tooltip  = L("This will apply a gamma correction to the rasterized 2D "
                      "polygons. A gamma value of zero means thresholding with "
                      "the threshold in the middle. This behaviour eliminates "
                      "antialiasing without losing holes in polygons.");
    def->min = 0;
    def->max = 1;
    def->mode = comExpert;
    def->set_default_value(new ConfigOptionFloat(1.0));


    // SLA Material settings.

    def = this->add("material_colour", coString);
    def->label = L("Color");
    def->tooltip = L("This is only used in the Slic3r interface as a visual help.");
    def->gui_type = ConfigOptionDef::GUIType::color;
    def->set_default_value(new ConfigOptionString("#29B2B2"));

    def = this->add("material_type", coString);
    def->label = L("SLA material type");
    def->tooltip = L("SLA material type");
    def->gui_type = ConfigOptionDef::GUIType::f_enum_open;   // TODO: ???
    def->gui_flags = "show_value";
    def->enum_values.push_back("Tough");
    def->enum_values.push_back("Flexible");
    def->enum_values.push_back("Casting");
    def->enum_values.push_back("Dental");
    def->enum_values.push_back("Heat-resistant");
    def->set_default_value(new ConfigOptionString("Tough"));

    def = this->add("initial_layer_height", coFloat);
    def->label = L("Initial layer height");
    def->tooltip = L("Initial layer height");
    def->sidetext = L("mm");
    def->min = 0;
    def->set_default_value(new ConfigOptionFloat(0.3));

    def = this->add("bottle_volume", coFloat);
    def->label = L("Bottle volume");
    def->tooltip = L("Bottle volume");
    def->sidetext = L("ml");
    def->min = 50;
    def->set_default_value(new ConfigOptionFloat(1000.0));

    def = this->add("bottle_weight", coFloat);
    def->label = L("Bottle weight");
    def->tooltip = L("Bottle weight");
    def->sidetext = L("kg");
    def->min = 0;
    def->set_default_value(new ConfigOptionFloat(1.0));

    def = this->add("material_density", coFloat);
    def->label = L("Density");
    def->tooltip = L("Density");
    def->sidetext = L("g/ml");
    def->min = 0;
    def->set_default_value(new ConfigOptionFloat(1.0));

    def = this->add("bottle_cost", coFloat);
    def->label = L("Cost");
    def->tooltip = L("Cost");
    def->sidetext = L("money/bottle");
    def->min = 0;
    def->set_default_value(new ConfigOptionFloat(0.0));

    def = this->add("faded_layers", coInt);
    def->label = L("Faded layers");
    def->tooltip = L("Number of the layers needed for the exposure time fade from initial exposure time to the exposure time");
    def->min = 3;
    def->max = 20;
    def->mode = comExpert;
    def->set_default_value(new ConfigOptionInt(10));

    def = this->add("min_exposure_time", coFloat);
    def->label = L("Minimum exposure time");
    def->tooltip = L("Minimum exposure time");
    def->sidetext = L("s");
    def->min = 0;
    def->mode = comExpert;
    def->set_default_value(new ConfigOptionFloat(0));

    def = this->add("max_exposure_time", coFloat);
    def->label = L("Maximum exposure time");
    def->tooltip = L("Maximum exposure time");
    def->sidetext = L("s");
    def->min = 0;
    def->mode = comExpert;
    def->set_default_value(new ConfigOptionFloat(100));

    def = this->add("exposure_time", coFloat);
    def->label = L("Exposure time");
    def->tooltip = L("Exposure time");
    def->sidetext = L("s");
    def->min = 0;
    def->set_default_value(new ConfigOptionFloat(10));

    def = this->add("min_initial_exposure_time", coFloat);
    def->label = L("Minimum initial exposure time");
    def->tooltip = L("Minimum initial exposure time");
    def->sidetext = L("s");
    def->min = 0;
    def->mode = comExpert;
    def->set_default_value(new ConfigOptionFloat(0));

    def = this->add("max_initial_exposure_time", coFloat);
    def->label = L("Maximum initial exposure time");
    def->tooltip = L("Maximum initial exposure time");
    def->sidetext = L("s");
    def->min = 0;
    def->mode = comExpert;
    def->set_default_value(new ConfigOptionFloat(150));

    def = this->add("initial_exposure_time", coFloat);
    def->label = L("Initial exposure time");
    def->tooltip = L("Initial exposure time");
    def->sidetext = L("s");
    def->min = 0;
    def->set_default_value(new ConfigOptionFloat(15));

    def = this->add("material_correction", coFloats);
    def->full_label = L("Correction for expansion");
    def->tooltip  = L("Correction for expansion");
    def->min = 0;
    def->mode = comExpert;
    def->set_default_value(new ConfigOptionFloats( { 1., 1., 1. } ));

    def = this->add("material_correction_x", coFloat);
    def->full_label = L("Correction for expansion in X axis");
    def->tooltip  = L("Correction for expansion in X axis");
    def->min = 0;
    def->mode = comExpert;
    def->set_default_value(new ConfigOptionFloat(1.));

    def = this->add("material_correction_y", coFloat);
    def->full_label = L("Correction for expansion in Y axis");
    def->tooltip  = L("Correction for expansion in Y axis");
    def->min = 0;
    def->mode = comExpert;
    def->set_default_value(new ConfigOptionFloat(1.));

    def = this->add("material_correction_z", coFloat);
    def->full_label = L("Correction for expansion in Z axis");
    def->tooltip  = L("Correction for expansion in Z axis");
    def->min = 0;
    def->mode = comExpert;
    def->set_default_value(new ConfigOptionFloat(1.));

    def = this->add("material_notes", coString);
    def->label = L("SLA print material notes");
    def->tooltip = L("You can put your notes regarding the SLA print material here.");
    def->multiline = true;
    def->full_width = true;
    def->height = 13;
    def->mode = comAdvanced;
    def->set_default_value(new ConfigOptionString(""));

    def = this->add("material_vendor", coString);
    def->set_default_value(new ConfigOptionString(L("(Unknown)")));
    def->cli = ConfigOptionDef::nocli;

    def = this->add("default_sla_material_profile", coString);
    def->label = L("Default SLA material profile");
    def->tooltip = L("Default print profile associated with the current printer profile. "
                   "On selection of the current printer profile, this print profile will be activated.");
    def->set_default_value(new ConfigOptionString());
    def->cli = ConfigOptionDef::nocli;

    def = this->add("sla_material_settings_id", coString);
    def->set_default_value(new ConfigOptionString(""));
    def->cli = ConfigOptionDef::nocli;

    def = this->add("default_sla_print_profile", coString);
    def->label = L("Default SLA material profile");
    def->tooltip = L("Default print profile associated with the current printer profile. "
                   "On selection of the current printer profile, this print profile will be activated.");
    def->set_default_value(new ConfigOptionString());
    def->cli = ConfigOptionDef::nocli;

    def = this->add("sla_print_settings_id", coString);
    def->set_default_value(new ConfigOptionString(""));
    def->cli = ConfigOptionDef::nocli;

    def = this->add("supports_enable", coBool);
    def->label = L("Generate supports");
    def->category = L("Supports");
    def->tooltip = L("Generate supports for the models");
    def->mode = comSimple;
    def->set_default_value(new ConfigOptionBool(true));

    def = this->add("support_tree_type", coEnum);
    def->label = L("Support tree type");
    def->tooltip = L("Support tree building strategy");
    def->enum_keys_map = &ConfigOptionEnum<sla::SupportTreeType>::get_enum_values();
    def->enum_values = ConfigOptionEnum<sla::SupportTreeType>::get_enum_names();
    def->enum_labels = ConfigOptionEnum<sla::SupportTreeType>::get_enum_names();
    def->enum_labels[0] = L("Default");
    def->enum_labels[1] = L("Branching");
    // TODO: def->enum_labels[2] = L("Organic");
    def->mode = comSimple;
<<<<<<< HEAD
    def->set_default_value(new ConfigOptionFloat(1.0));

    def = this->add("support_small_pillar_diameter_percent", coPercent);
    def->label = L("Small pillar diameter percent");
    def->category = L("Supports");
    def->tooltip = L("The percentage of smaller pillars compared to the normal pillar diameter "
                     "which are used in problematic areas where a normal pilla cannot fit.");
    def->sidetext = L("%");
    def->min = 1;
    def->max = 100;
    def->mode = comExpert;
    def->set_default_value(new ConfigOptionPercent(50));
    
    def = this->add("support_max_bridges_on_pillar", coInt);
    def->label = L("Max bridges on a pillar");
    def->tooltip = L(
        "Maximum number of bridges that can be placed on a pillar. Bridges "
        "hold support point pinheads and connect to pillars as small branches.");
    def->min = 0;
    def->max = 50;
    def->mode = comExpert;
    def->set_default_value(new ConfigOptionInt(3));

    def = this->add("support_pillar_connection_mode", coEnum);
    def->label = L("Pillar connection mode");
    def->tooltip = L("Controls the bridge type between two neighboring pillars."
                     " Can be zig-zag, cross (double zig-zag) or dynamic which"
                     " will automatically switch between the first two depending"
                     " on the distance of the two pillars.");
    def->enum_keys_map = &ConfigOptionEnum<SLAPillarConnectionMode>::get_enum_values();
    def->enum_keys_map = &ConfigOptionEnum<SLAPillarConnectionMode>::get_enum_values();
    def->enum_values = ConfigOptionEnum<SLAPillarConnectionMode>::get_enum_names();
    def->enum_labels = ConfigOptionEnum<SLAPillarConnectionMode>::get_enum_names();
    def->enum_labels[0] = L("Zig-Zag");
    def->enum_labels[1] = L("Cross");
    def->enum_labels[2] = L("Dynamic");
    def->mode = comAdvanced;
    def->set_default_value(new ConfigOptionEnum(SLAPillarConnectionMode::dynamic));

    def = this->add("support_buildplate_only", coBool);
    def->label = L("Support on build plate only");
    def->category = L("Supports");
    def->tooltip = L("Only create support if it lies on a build plate. Don't create support on a print.");
    def->mode = comSimple;
    def->set_default_value(new ConfigOptionBool(false));

    def = this->add("support_enforcers_only", coBool);
    def->label = L("Support only in enforced regions");
    def->category = L("Supports");
    def->tooltip = L("Only create support if it lies in a support enforcer.");
    def->mode = comSimple;
    def->set_default_value(new ConfigOptionBool(false));

    def = this->add("support_pillar_widening_factor", coFloat);
    def->label = L("Pillar widening factor");
    def->category = L("Supports");
    def->tooltip  = L(
         "Merging bridges or pillars into another pillars can "
          "increase the radius. Zero means no increase, one means "
          "full increase. The exact amount of increase is unspecified and can "
          "change in the future. What is garanteed is that thickness will not "
          "exceed \"support_base_diameter\"");

    def->min = 0;
    def->max = 1;
    def->mode = comExpert;
    def->set_default_value(new ConfigOptionFloat(0.15));

    def = this->add("support_base_diameter", coFloat);
    def->label = L("Support base diameter");
    def->category = L("Supports");
    def->tooltip = L("Diameter in mm of the pillar base");
    def->sidetext = L("mm");
    def->min = 0;
    def->max = 30;
    def->mode = comAdvanced;
    def->set_default_value(new ConfigOptionFloat(4.0));

    def = this->add("support_base_height", coFloat);
    def->label = L("Support base height");
    def->category = L("Supports");
    def->tooltip = L("The height of the pillar base cone");
    def->sidetext = L("mm");
    def->min = 0;
    def->mode = comAdvanced;
    def->set_default_value(new ConfigOptionFloat(1.0));

    def = this->add("support_base_safety_distance", coFloat);
    def->label = L("Support base safety distance");
    def->category = L("Supports");
    def->tooltip  = L(
        "The minimum distance of the pillar base from the model in mm. "
        "Makes sense in zero elevation mode where a gap according "
        "to this parameter is inserted between the model and the pad.");
    def->sidetext = L("mm");
    def->min = 0;
    def->max = 10;
    def->mode = comExpert;
    def->set_default_value(new ConfigOptionFloat(1));

    def = this->add("support_critical_angle", coFloat);
    def->label = L("Critical angle");
    def->category = L("Supports");
    def->tooltip = L("The default angle for connecting support sticks and junctions.");
    def->sidetext = L("°");
    def->min = 0;
    def->max = 90;
    def->mode = comExpert;
    def->set_default_value(new ConfigOptionFloat(45));

    def = this->add("support_max_bridge_length", coFloat);
    def->label = L("Max bridge length");
    def->category = L("Supports");
    def->tooltip = L("The max length of a bridge");
    def->sidetext = L("mm");
    def->min = 0;
    def->mode = comAdvanced;
    def->set_default_value(new ConfigOptionFloat(15.0));

    def = this->add("support_max_pillar_link_distance", coFloat);
    def->label = L("Max pillar linking distance");
    def->category = L("Supports");
    def->tooltip = L("The max distance of two pillars to get linked with each other."
                     " A zero value will prohibit pillar cascading.");
    def->sidetext = L("mm");
    def->min = 0;   // 0 means no linking
    def->mode = comAdvanced;
    def->set_default_value(new ConfigOptionFloat(10.0));
=======
    def->set_default_value(new ConfigOptionEnum(sla::SupportTreeType::Default));
>>>>>>> bdcb7732

    init_sla_support_params("");
    init_sla_support_params("branching");

    def = this->add("support_points_density_relative", coInt);
    def->label = L("Support points density");
    def->category = L("Supports");
    def->tooltip = L("This is a relative measure of support points density.");
    def->sidetext = L("%");
    def->min = 0;
    def->set_default_value(new ConfigOptionInt(100));

    def = this->add("support_points_minimal_distance", coFloat);
    def->label = L("Minimal distance of the support points");
    def->category = L("Supports");
    def->tooltip = L("No support points will be placed closer than this threshold.");
    def->sidetext = L("mm");
    def->min = 0;
    def->set_default_value(new ConfigOptionFloat(1.));

    def = this->add("pad_enable", coBool);
    def->label = L("Use pad");
    def->category = L("Pad");
    def->tooltip = L("Add a pad underneath the supported model");
    def->mode = comSimple;
    def->set_default_value(new ConfigOptionBool(true));

    def = this->add("pad_wall_thickness", coFloat);
    def->label = L("Pad wall thickness");
    def->category = L("Pad");
     def->tooltip = L("The thickness of the pad and its optional cavity walls.");
    def->sidetext = L("mm");
    def->min = 0;
    def->max = 30;
    def->mode = comSimple;
    def->set_default_value(new ConfigOptionFloat(2.0));

    def = this->add("pad_wall_height", coFloat);
    def->label = L("Pad wall height");
    def->tooltip = L("Defines the pad cavity depth. Set to zero to disable the cavity. "
                     "Be careful when enabling this feature, as some resins may "
                     "produce an extreme suction effect inside the cavity, "
                     "which makes peeling the print off the vat foil difficult.");
    def->category = L("Pad");
//     def->tooltip = L("");
    def->sidetext = L("mm");
    def->min = 0;
    def->max = 30;
    def->mode = comExpert;
    def->set_default_value(new ConfigOptionFloat(0.));
    
    def = this->add("pad_brim_size", coFloat);
    def->label = L("Pad brim size");
    def->tooltip = L("How far should the pad extend around the contained geometry");
    def->category = L("Pad");
    //     def->tooltip = L("");
    def->sidetext = L("mm");
    def->min = 0;
    def->max = 30;
    def->mode = comAdvanced;
    def->set_default_value(new ConfigOptionFloat(1.6));

    def = this->add("pad_max_merge_distance", coFloat);
    def->label = L("Max merge distance");
    def->category = L("Pad");
     def->tooltip = L("Some objects can get along with a few smaller pads "
                      "instead of a single big one. This parameter defines "
                      "how far the center of two smaller pads should be. If they"
                      "are closer, they will get merged into one pad.");
    def->sidetext = L("mm");
    def->min = 0;
    def->mode = comExpert;
    def->set_default_value(new ConfigOptionFloat(50.0));

    // This is disabled on the UI. I hope it will never be enabled.
//    def = this->add("pad_edge_radius", coFloat);
//    def->label = L("Pad edge radius");
//    def->category = L("Pad");
////     def->tooltip = L("");
//    def->sidetext = L("mm");
//    def->min = 0;
//    def->mode = comAdvanced;
//    def->set_default_value(new ConfigOptionFloat(1.0));

    def = this->add("pad_wall_slope", coFloat);
    def->label = L("Pad wall slope");
    def->category = L("Pad");
    def->tooltip = L("The slope of the pad wall relative to the bed plane. "
                     "90 degrees means straight walls.");
    def->sidetext = L("°");
    def->min = 45;
    def->max = 90;
    def->mode = comAdvanced;
    def->set_default_value(new ConfigOptionFloat(90.0));

    def = this->add("pad_around_object", coBool);
    def->label = L("Pad around object");
    def->category = L("Pad");
    def->tooltip = L("Create pad around object and ignore the support elevation");
    def->mode = comSimple;
    def->set_default_value(new ConfigOptionBool(false));
    
    def = this->add("pad_around_object_everywhere", coBool);
    def->label = L("Pad around object everywhere");
    def->category = L("Pad");
    def->tooltip = L("Force pad around object everywhere");
    def->mode = comSimple;
    def->set_default_value(new ConfigOptionBool(false));

    def = this->add("pad_object_gap", coFloat);
    def->label = L("Pad object gap");
    def->category = L("Pad");
    def->tooltip  = L("The gap between the object bottom and the generated "
                      "pad in zero elevation mode.");
    def->sidetext = L("mm");
    def->min = 0;
    def->max = 10;
    def->mode = comExpert;
    def->set_default_value(new ConfigOptionFloat(1));

    def = this->add("pad_object_connector_stride", coFloat);
    def->label = L("Pad object connector stride");
    def->category = L("Pad");
    def->tooltip = L("Distance between two connector sticks which connect the object and the generated pad.");
    def->sidetext = L("mm");
    def->min = 0;
    def->mode = comExpert;
    def->set_default_value(new ConfigOptionFloat(10));

    def = this->add("pad_object_connector_width", coFloat);
    def->label = L("Pad object connector width");
    def->category = L("Pad");
    def->tooltip  = L("Width of the connector sticks which connect the object and the generated pad.");
    def->sidetext = L("mm");
    def->min = 0;
    def->mode = comExpert;
    def->set_default_value(new ConfigOptionFloat(0.5));

    def = this->add("pad_object_connector_penetration", coFloat);
    def->label = L("Pad object connector penetration");
    def->category = L("Pad");
    def->tooltip  = L(
        "How much should the tiny connectors penetrate into the model body.");
    def->sidetext = L("mm");
    def->min = 0;
    def->mode = comExpert;
    def->set_default_value(new ConfigOptionFloat(0.3));
    
    def = this->add("hollowing_enable", coBool);
    def->label = L("Enable hollowing");
    def->category = L("Hollowing");
    def->tooltip = L("Hollow out a model to have an empty interior");
    def->mode = comSimple;
    def->set_default_value(new ConfigOptionBool(false));
    
    def = this->add("hollowing_min_thickness", coFloat);
    def->label = L("Wall thickness");
    def->category = L("Hollowing");
    def->tooltip  = L("Minimum wall thickness of a hollowed model.");
    def->sidetext = L("mm");
    def->min = 1;
    def->max = 10;
    def->mode = comSimple;
    def->set_default_value(new ConfigOptionFloat(3.));
    
    def = this->add("hollowing_quality", coFloat);
    def->label = L("Accuracy");
    def->category = L("Hollowing");
    def->tooltip  = L("Performance vs accuracy of calculation. Lower values may produce unwanted artifacts.");
    def->min = 0;
    def->max = 1;
    def->mode = comExpert;
    def->set_default_value(new ConfigOptionFloat(0.5));
    
    def = this->add("hollowing_closing_distance", coFloat);
    def->label = L("Closing distance");
    def->category = L("Hollowing");
    def->tooltip  = L(
        "Hollowing is done in two steps: first, an imaginary interior is "
        "calculated deeper (offset plus the closing distance) in the object and "
        "then it's inflated back to the specified offset. A greater closing "
        "distance makes the interior more rounded. At zero, the interior will "
        "resemble the exterior the most.");
    def->sidetext = L("mm");
    def->min = 0;
    def->max = 10;
    def->mode = comExpert;
    def->set_default_value(new ConfigOptionFloat(2.0));

    def = this->add("material_print_speed", coEnum);
    def->label = L("Print speed");
    def->tooltip = L(
        "A slower printing profile might be necessary when using materials with higher viscosity "
        "or with some hollowed parts. It slows down the tilt movement and adds a delay before exposure.");
    def->enum_keys_map = &ConfigOptionEnum<SLAMaterialSpeed>::get_enum_values();
    def->enum_values.push_back("slow");
    def->enum_values.push_back("fast");
    def->enum_values.push_back("high_viscosity");
    def->enum_labels.push_back(L("Slow"));
    def->enum_labels.push_back(L("Fast"));
    def->enum_labels.push_back(L("High viscosity"));
    def->mode = comAdvanced;
    def->set_default_value(new ConfigOptionEnum<SLAMaterialSpeed>(slamsFast));

    def = this->add("sla_archive_format", coString);
    def->label = L("Format of the output SLA archive");
    def->mode = comAdvanced;
    def->set_default_value(new ConfigOptionString("SL1"));

    def = this->add("sla_output_precision", coFloat);
    def->label = L("SLA output precision");
    def->tooltip = L("Minimum resolution in nanometers");
    def->sidetext = L("mm");
    def->min = SCALING_FACTOR;
    def->mode = comExpert;
    def->set_default_value(new ConfigOptionFloat(0.001));
}

void PrintConfigDef::handle_legacy(t_config_option_key &opt_key, std::string &value)
{
    // handle legacy options
    if (opt_key == "extrusion_width_ratio" || opt_key == "bottom_layer_speed_ratio"
        || opt_key == "first_layer_height_ratio") {
        boost::replace_first(opt_key, "_ratio", "");
        if (opt_key == "bottom_layer_speed") opt_key = "first_layer_speed";
        try {
            float v = boost::lexical_cast<float>(value);
            if (v != 0)
                value = boost::lexical_cast<std::string>(v*100) + "%";
        } catch (boost::bad_lexical_cast &) {
            value = "0";
        }
    } else if (opt_key == "gcode_flavor") {
        if (value == "makerbot")
            value = "makerware";
        else if (value == "marlinfirmware")
            // the "new" marlin firmware flavor used to be called "marlinfirmware" for some time during PrusaSlicer 2.4.0-alpha development.
            value = "marlin2";
    } else if (opt_key == "fill_density" && value.find("%") == std::string::npos) {
        try {
            // fill_density was turned into a percent value
            float v = boost::lexical_cast<float>(value);
            value = boost::lexical_cast<std::string>(v*100) + "%";
        } catch (boost::bad_lexical_cast &) {}
    } else if (opt_key == "randomize_start" && value == "1") {
        opt_key = "seam_position";
        value = "random";
    } else if (opt_key == "bed_size" && !value.empty()) {
        opt_key = "bed_shape";
        ConfigOptionPoint p;
        p.deserialize(value, ForwardCompatibilitySubstitutionRule::Disable);
        std::ostringstream oss;
        oss << "0x0," << p.value(0) << "x0," << p.value(0) << "x" << p.value(1) << ",0x" << p.value(1);
        value = oss.str();
    } else if ((opt_key == "perimeter_acceleration" && value == "25")
        || (opt_key == "infill_acceleration" && value == "50")) {
        /*  For historical reasons, the world's full of configs having these very low values;
            to avoid unexpected behavior we need to ignore them. Banning these two hard-coded
            values is a dirty hack and will need to be removed sometime in the future, but it
            will avoid lots of complaints for now. */
        value = "0";
    } else if (opt_key == "support_material_pattern" && value == "pillars") {
        // Slic3r PE does not support the pillars. They never worked well.
        value = "rectilinear";
    } else if (opt_key == "skirt_height" && value == "-1") {
    	// PrusaSlicer no more accepts skirt_height == -1 to print a draft shield to the top of the highest object.
        // A new "draft_shield" enum config value is used instead.
    	opt_key = "draft_shield";
        value = "enabled";
    } else if (opt_key == "draft_shield" && (value == "1" || value == "0")) {
        // draft_shield used to be a bool, it was turned into an enum in PrusaSlicer 2.4.0.
        value = value == "1" ? "enabled" : "disabled";
    } else if (opt_key == "octoprint_host") {
        opt_key = "print_host";
    } else if (opt_key == "octoprint_cafile") {
        opt_key = "printhost_cafile";
    } else if (opt_key == "octoprint_apikey") {
        opt_key = "printhost_apikey";
    } else if (opt_key == "preset_name") {
        opt_key = "preset_names";
    } /*else if (opt_key == "material_correction" || opt_key == "relative_correction") {
        ConfigOptionFloats p;
        p.deserialize(value);

        if (p.values.size() < 3) {
            double firstval = p.values.front();
            p.values.emplace(p.values.begin(), firstval);
            value = p.serialize();
        }
    }*/

    // Ignore the following obsolete configuration keys:
    static std::set<std::string> ignore = {
        "duplicate_x", "duplicate_y", "gcode_arcs", "multiply_x", "multiply_y",
        "support_material_tool", "acceleration", "adjust_overhang_flow",
        "standby_temperature", "scale", "rotate", "duplicate", "duplicate_grid",
        "start_perimeters_at_concave_points", "start_perimeters_at_non_overhang", "randomize_start",
        "seal_position", "vibration_limit", "bed_size",
        "print_center", "g0", "threads", "pressure_advance", "wipe_tower_per_color_wipe",
        "serial_port", "serial_speed",
        // Introduced in some PrusaSlicer 2.3.1 alpha, later renamed or removed.
        "fuzzy_skin_perimeter_mode", "fuzzy_skin_shape",
        // Introduced in PrusaSlicer 2.3.0-alpha2, later replaced by automatic calculation based on extrusion width.
        "wall_add_middle_threshold", "wall_split_middle_threshold",
    };

    // In PrusaSlicer 2.3.0-alpha0 the "monotonous" infill was introduced, which was later renamed to "monotonic".
    if (value == "monotonous" && (opt_key == "top_fill_pattern" || opt_key == "bottom_fill_pattern" || opt_key == "fill_pattern"))
        value = "monotonic";

    if (ignore.find(opt_key) != ignore.end()) {
        opt_key = "";
        return;
    }

    if (! print_config_def.has(opt_key)) {
        opt_key = "";
        return;
    }
}

const PrintConfigDef print_config_def;

DynamicPrintConfig DynamicPrintConfig::full_print_config()
{
	return DynamicPrintConfig((const PrintRegionConfig&)FullPrintConfig::defaults());
}

DynamicPrintConfig::DynamicPrintConfig(const StaticPrintConfig& rhs) : DynamicConfig(rhs, rhs.keys_ref())
{
}

DynamicPrintConfig* DynamicPrintConfig::new_from_defaults_keys(const std::vector<std::string> &keys)
{
    auto *out = new DynamicPrintConfig();
    out->apply_only(FullPrintConfig::defaults(), keys);
    return out;
}

double min_object_distance(const ConfigBase &cfg)
{   
    const ConfigOptionEnum<PrinterTechnology> *opt_printer_technology = cfg.option<ConfigOptionEnum<PrinterTechnology>>("printer_technology");
    auto printer_technology = opt_printer_technology ? opt_printer_technology->value : ptUnknown;

    double ret = 0.;

    if (printer_technology == ptSLA)
        ret = 6.;
    else {
        auto ecr_opt = cfg.option<ConfigOptionFloat>("extruder_clearance_radius");
        auto dd_opt  = cfg.option<ConfigOptionFloat>("duplicate_distance");
        auto co_opt  = cfg.option<ConfigOptionBool>("complete_objects");

        if (!ecr_opt || !dd_opt || !co_opt) 
            ret = 0.;
        else {
            // min object distance is max(duplicate_distance, clearance_radius)
            ret = (co_opt->value && ecr_opt->value > dd_opt->value) ?
                      ecr_opt->value : dd_opt->value;
        }
    }

    return ret;
}

void DynamicPrintConfig::normalize_fdm()
{
    if (this->has("extruder")) {
        int extruder = this->option("extruder")->getInt();
        this->erase("extruder");
        if (extruder != 0) {
            if (!this->has("infill_extruder"))
                this->option("infill_extruder", true)->setInt(extruder);
            if (!this->has("perimeter_extruder"))
                this->option("perimeter_extruder", true)->setInt(extruder);
            // Don't propagate the current extruder to support.
            // For non-soluble supports, the default "0" extruder means to use the active extruder,
            // for soluble supports one certainly does not want to set the extruder to non-soluble.
            // if (!this->has("support_material_extruder"))
            //     this->option("support_material_extruder", true)->setInt(extruder);
            // if (!this->has("support_material_interface_extruder"))
            //     this->option("support_material_interface_extruder", true)->setInt(extruder);
        }
    }

    if (!this->has("solid_infill_extruder") && this->has("infill_extruder"))
        this->option("solid_infill_extruder", true)->setInt(this->option("infill_extruder")->getInt());

    if (this->has("spiral_vase") && this->opt<ConfigOptionBool>("spiral_vase", true)->value) {
        {
            // this should be actually done only on the spiral layers instead of all
            auto* opt = this->opt<ConfigOptionBools>("retract_layer_change", true);
            opt->values.assign(opt->values.size(), false);  // set all values to false
            // Disable retract on layer change also for filament overrides.
            auto* opt_n = this->opt<ConfigOptionBoolsNullable>("filament_retract_layer_change", true);
            opt_n->values.assign(opt_n->values.size(), false);  // Set all values to false.
        }
        {
            this->opt<ConfigOptionInt>("perimeters", true)->value       = 1;
            this->opt<ConfigOptionInt>("top_solid_layers", true)->value = 0;
            this->opt<ConfigOptionPercent>("fill_density", true)->value = 0;
        }
    }

    if (auto *opt_gcode_resolution = this->opt<ConfigOptionFloat>("gcode_resolution", false); opt_gcode_resolution)
        // Resolution will be above 1um.
        opt_gcode_resolution->value = std::max(opt_gcode_resolution->value, 0.001);

    if (auto *opt_min_bead_width = this->opt<ConfigOptionFloat>("min_bead_width", false); opt_min_bead_width)
        opt_min_bead_width->value = std::max(opt_min_bead_width->value, 0.001);
    if (auto *opt_wall_transition_length = this->opt<ConfigOptionFloat>("wall_transition_length", false); opt_wall_transition_length)
        opt_wall_transition_length->value = std::max(opt_wall_transition_length->value, 0.001);
}

void  handle_legacy_sla(DynamicPrintConfig &config)
{
    for (std::string corr : {"relative_correction", "material_correction"}) {
        if (config.has(corr)) {
            if (std::string corr_x = corr + "_x"; !config.has(corr_x)) {
                auto* opt = config.opt<ConfigOptionFloat>(corr_x, true);
                opt->value = config.opt<ConfigOptionFloats>(corr)->values[0];
            }

            if (std::string corr_y = corr + "_y"; !config.has(corr_y)) {
                auto* opt = config.opt<ConfigOptionFloat>(corr_y, true);
                opt->value = config.opt<ConfigOptionFloats>(corr)->values[0];
            }

            if (std::string corr_z = corr + "_z"; !config.has(corr_z)) {
                auto* opt = config.opt<ConfigOptionFloat>(corr_z, true);
                opt->value = config.opt<ConfigOptionFloats>(corr)->values[1];
            }
        }
    }
}

void DynamicPrintConfig::set_num_extruders(unsigned int num_extruders)
{
    const auto &defaults = FullPrintConfig::defaults();
    for (const std::string &key : print_config_def.extruder_option_keys()) {
        if (key == "default_filament_profile")
            // Don't resize this field, as it is presented to the user at the "Dependencies" page of the Printer profile and we don't want to present
            // empty fields there, if not defined by the system profile.
            continue;
        auto *opt = this->option(key, false);
        assert(opt != nullptr);
        assert(opt->is_vector());
        if (opt != nullptr && opt->is_vector())
            static_cast<ConfigOptionVectorBase*>(opt)->resize(num_extruders, defaults.option(key));
    }
}

std::string DynamicPrintConfig::validate()
{
    // Full print config is initialized from the defaults.
    const ConfigOption *opt = this->option("printer_technology", false);
    auto printer_technology = (opt == nullptr) ? ptFFF : static_cast<PrinterTechnology>(dynamic_cast<const ConfigOptionEnumGeneric*>(opt)->value);
    switch (printer_technology) {
    case ptFFF:
    {
        FullPrintConfig fpc;
        fpc.apply(*this, true);
        // Verify this print options through the FullPrintConfig.
        return Slic3r::validate(fpc);
    }
    default:
        //FIXME no validation on SLA data?
        return std::string();
    }
}

//FIXME localize this function.
std::string validate(const FullPrintConfig &cfg)
{
    // --layer-height
    if (cfg.get_abs_value("layer_height") <= 0)
        return "Invalid value for --layer-height";
    if (fabs(fmod(cfg.get_abs_value("layer_height"), SCALING_FACTOR)) > 1e-4)
        return "--layer-height must be a multiple of print resolution";

    // --first-layer-height
    if (cfg.first_layer_height.value <= 0)
        return "Invalid value for --first-layer-height";

    // --filament-diameter
    for (double fd : cfg.filament_diameter.values)
        if (fd < 1)
            return "Invalid value for --filament-diameter";

    // --nozzle-diameter
    for (double nd : cfg.nozzle_diameter.values)
        if (nd < 0.005)
            return "Invalid value for --nozzle-diameter";

    // --perimeters
    if (cfg.perimeters.value < 0)
        return "Invalid value for --perimeters";

    // --solid-layers
    if (cfg.top_solid_layers < 0)
        return "Invalid value for --top-solid-layers";
    if (cfg.bottom_solid_layers < 0)
        return "Invalid value for --bottom-solid-layers";

    if (cfg.use_firmware_retraction.value &&
        cfg.gcode_flavor.value != gcfSmoothie &&
        cfg.gcode_flavor.value != gcfRepRapSprinter &&
        cfg.gcode_flavor.value != gcfRepRapFirmware &&
        cfg.gcode_flavor.value != gcfMarlinLegacy &&
        cfg.gcode_flavor.value != gcfMarlinFirmware &&
        cfg.gcode_flavor.value != gcfMachinekit &&
        cfg.gcode_flavor.value != gcfRepetier)
        return "--use-firmware-retraction is only supported by Marlin, Smoothie, RepRapFirmware, Repetier and Machinekit firmware";

    if (cfg.use_firmware_retraction.value)
        for (unsigned char wipe : cfg.wipe.values)
             if (wipe)
                return "--use-firmware-retraction is not compatible with --wipe";

    // --gcode-flavor
    if (! print_config_def.get("gcode_flavor")->has_enum_value(cfg.gcode_flavor.serialize()))
        return "Invalid value for --gcode-flavor";

    // --fill-pattern
    if (! print_config_def.get("fill_pattern")->has_enum_value(cfg.fill_pattern.serialize()))
        return "Invalid value for --fill-pattern";

    // --top-fill-pattern
    if (! print_config_def.get("top_fill_pattern")->has_enum_value(cfg.top_fill_pattern.serialize()))
        return "Invalid value for --top-fill-pattern";

    // --bottom-fill-pattern
    if (! print_config_def.get("bottom_fill_pattern")->has_enum_value(cfg.bottom_fill_pattern.serialize()))
        return "Invalid value for --bottom-fill-pattern";

    // --fill-density
    if (fabs(cfg.fill_density.value - 100.) < EPSILON &&
        ! print_config_def.get("top_fill_pattern")->has_enum_value(cfg.fill_pattern.serialize()))
        return "The selected fill pattern is not supposed to work at 100% density";

    // --infill-every-layers
    if (cfg.infill_every_layers < 1)
        return "Invalid value for --infill-every-layers";

    // --skirt-height
    if (cfg.skirt_height < 0)
        return "Invalid value for --skirt-height";

    // --bridge-flow-ratio
    if (cfg.bridge_flow_ratio <= 0)
        return "Invalid value for --bridge-flow-ratio";

    // extruder clearance
    if (cfg.extruder_clearance_radius <= 0)
        return "Invalid value for --extruder-clearance-radius";
    if (cfg.extruder_clearance_height <= 0)
        return "Invalid value for --extruder-clearance-height";

    // --extrusion-multiplier
    for (double em : cfg.extrusion_multiplier.values)
        if (em <= 0)
            return "Invalid value for --extrusion-multiplier";

    // The following test was commented out after 482841b, see also https://github.com/prusa3d/PrusaSlicer/pull/6743.
    // The backend should now handle this case correctly. I.e., zero default_acceleration behaves as if all others
    // were zero too. This is now consistent with what the UI said would happen.
    // The UI already grays the fields out, there is no more reason to reject it here. This function validates the
    // config before exporting, leaving this check in would mean that config would be rejected before export
    // (although both the UI and the backend handle it).
    // --default-acceleration
    //if ((cfg.perimeter_acceleration != 0. || cfg.infill_acceleration != 0. || cfg.bridge_acceleration != 0. || cfg.first_layer_acceleration != 0.) &&
    //    cfg.default_acceleration == 0.)
    //    return "Invalid zero value for --default-acceleration when using other acceleration settings";

    // --spiral-vase
    if (cfg.spiral_vase) {
        // Note that we might want to have more than one perimeter on the bottom
        // solid layers.
        if (cfg.perimeters > 1)
            return "Can't make more than one perimeter when spiral vase mode is enabled";
        else if (cfg.perimeters < 1)
            return "Can't make less than one perimeter when spiral vase mode is enabled";
        if (cfg.fill_density > 0)
            return "Spiral vase mode can only print hollow objects, so you need to set Fill density to 0";
        if (cfg.top_solid_layers > 0)
            return "Spiral vase mode is not compatible with top solid layers";
        if (cfg.support_material || cfg.support_material_enforce_layers > 0)
            return "Spiral vase mode is not compatible with support material";
    }

    // extrusion widths
    {
        double max_nozzle_diameter = 0.;
        for (double dmr : cfg.nozzle_diameter.values)
            max_nozzle_diameter = std::max(max_nozzle_diameter, dmr);
        const char *widths[] = { "external_perimeter", "perimeter", "infill", "solid_infill", "top_infill", "support_material", "first_layer" };
        for (size_t i = 0; i < sizeof(widths) / sizeof(widths[i]); ++ i) {
            std::string key(widths[i]);
            key += "_extrusion_width";
            if (cfg.get_abs_value(key, max_nozzle_diameter) > 10. * max_nozzle_diameter)
                return std::string("Invalid extrusion width (too large): ") + key;
        }
    }

    // Out of range validation of numeric values.
    for (const std::string &opt_key : cfg.keys()) {
        const ConfigOption      *opt    = cfg.optptr(opt_key);
        assert(opt != nullptr);
        const ConfigOptionDef   *optdef = print_config_def.get(opt_key);
        assert(optdef != nullptr);
        bool out_of_range = false;
        switch (opt->type()) {
        case coFloat:
        case coPercent:
        case coFloatOrPercent:
        {
            auto *fopt = static_cast<const ConfigOptionFloat*>(opt);
            out_of_range = fopt->value < optdef->min || fopt->value > optdef->max;
            break;
        }
        case coFloats:
        case coPercents:
            for (double v : static_cast<const ConfigOptionVector<double>*>(opt)->values)
                if (v < optdef->min || v > optdef->max) {
                    out_of_range = true;
                    break;
                }
            break;
        case coInt:
        {
            auto *iopt = static_cast<const ConfigOptionInt*>(opt);
            out_of_range = iopt->value < optdef->min || iopt->value > optdef->max;
            break;
        }
        case coInts:
            for (int v : static_cast<const ConfigOptionVector<int>*>(opt)->values)
                if (v < optdef->min || v > optdef->max) {
                    out_of_range = true;
                    break;
                }
            break;
        default:;
        }
        if (out_of_range)
            return std::string("Value out of range: " + opt_key);
    }

    // The configuration is valid.
    return "";
}

// Declare and initialize static caches of StaticPrintConfig derived classes.
#define PRINT_CONFIG_CACHE_ELEMENT_DEFINITION(r, data, CLASS_NAME) StaticPrintConfig::StaticCache<class Slic3r::CLASS_NAME> BOOST_PP_CAT(CLASS_NAME::s_cache_, CLASS_NAME);
#define PRINT_CONFIG_CACHE_ELEMENT_INITIALIZATION(r, data, CLASS_NAME) Slic3r::CLASS_NAME::initialize_cache();
#define PRINT_CONFIG_CACHE_INITIALIZE(CLASSES_SEQ) \
    BOOST_PP_SEQ_FOR_EACH(PRINT_CONFIG_CACHE_ELEMENT_DEFINITION, _, BOOST_PP_TUPLE_TO_SEQ(CLASSES_SEQ)) \
    int print_config_static_initializer() { \
        /* Putting a trace here to avoid the compiler to optimize out this function. */ \
        BOOST_LOG_TRIVIAL(trace) << "Initializing StaticPrintConfigs"; \
        BOOST_PP_SEQ_FOR_EACH(PRINT_CONFIG_CACHE_ELEMENT_INITIALIZATION, _, BOOST_PP_TUPLE_TO_SEQ(CLASSES_SEQ)) \
        return 1; \
    }
PRINT_CONFIG_CACHE_INITIALIZE((
    PrintObjectConfig, PrintRegionConfig, MachineEnvelopeConfig, GCodeConfig, PrintConfig, FullPrintConfig, 
    SLAMaterialConfig, SLAPrintConfig, SLAPrintObjectConfig, SLAPrinterConfig, SLAFullPrintConfig))
static int print_config_static_initialized = print_config_static_initializer();

CLIActionsConfigDef::CLIActionsConfigDef()
{
    ConfigOptionDef* def;

    // Actions:
    def = this->add("export_obj", coBool);
    def->label = L("Export OBJ");
    def->tooltip = L("Export the model(s) as OBJ.");
    def->set_default_value(new ConfigOptionBool(false));

/*
    def = this->add("export_svg", coBool);
    def->label = L("Export SVG");
    def->tooltip = L("Slice the model and export solid slices as SVG.");
    def->set_default_value(new ConfigOptionBool(false));
*/

    def = this->add("export_sla", coBool);
    def->label = L("Export SLA");
    def->tooltip = L("Slice the model and export SLA printing layers as PNG.");
    def->cli = "export-sla|sla";
    def->set_default_value(new ConfigOptionBool(false));

    def = this->add("export_3mf", coBool);
    def->label = L("Export 3MF");
    def->tooltip = L("Export the model(s) as 3MF.");
    def->set_default_value(new ConfigOptionBool(false));

    def = this->add("export_amf", coBool);
    def->label = L("Export AMF");
    def->tooltip = L("Export the model(s) as AMF.");
    def->set_default_value(new ConfigOptionBool(false));

    def = this->add("export_stl", coBool);
    def->label = L("Export STL");
    def->tooltip = L("Export the model(s) as STL.");
    def->set_default_value(new ConfigOptionBool(false));

    def = this->add("export_gcode", coBool);
    def->label = L("Export G-code");
    def->tooltip = L("Slice the model and export toolpaths as G-code.");
    def->cli = "export-gcode|gcode|g";
    def->set_default_value(new ConfigOptionBool(false));

    def = this->add("gcodeviewer", coBool);
    def->label = L("G-code viewer");
    def->tooltip = L("Visualize an already sliced and saved G-code");
    def->cli = "gcodeviewer";
    def->set_default_value(new ConfigOptionBool(false));

#if ENABLE_GL_CORE_PROFILE
    def = this->add("opengl-version", coString);
    def->label = L("OpenGL version");
    def->tooltip = L("Select the specified OpenGL version");
    def->cli = "opengl-version";
    def->set_default_value(new ConfigOptionString());

    def = this->add("opengl-debug", coBool);
    def->label = L("OpenGL debug output");
    def->tooltip = L("Activate OpenGL debug output on graphic cards which support it");
    def->cli = "opengl-debug";
    def->set_default_value(new ConfigOptionBool(false));
#endif // ENABLE_GL_CORE_PROFILE

    def = this->add("slice", coBool);
    def->label = L("Slice");
    def->tooltip = L("Slice the model as FFF or SLA based on the printer_technology configuration value.");
    def->cli = "slice|s";
    def->set_default_value(new ConfigOptionBool(false));

    def = this->add("help", coBool);
    def->label = L("Help");
    def->tooltip = L("Show this help.");
    def->cli = "help|h";
    def->set_default_value(new ConfigOptionBool(false));

    def = this->add("help_fff", coBool);
    def->label = L("Help (FFF options)");
    def->tooltip = L("Show the full list of print/G-code configuration options.");
    def->set_default_value(new ConfigOptionBool(false));

    def = this->add("help_sla", coBool);
    def->label = L("Help (SLA options)");
    def->tooltip = L("Show the full list of SLA print configuration options.");
    def->set_default_value(new ConfigOptionBool(false));

    def = this->add("info", coBool);
    def->label = L("Output Model Info");
    def->tooltip = L("Write information about the model to the console.");
    def->set_default_value(new ConfigOptionBool(false));

    def = this->add("save", coString);
    def->label = L("Save config file");
    def->tooltip = L("Save configuration to the specified file.");
    def->set_default_value(new ConfigOptionString());
}

CLITransformConfigDef::CLITransformConfigDef()
{
    ConfigOptionDef* def;

    // Transform options:
    def = this->add("align_xy", coPoint);
    def->label = L("Align XY");
    def->tooltip = L("Align the model to the given point.");
    def->set_default_value(new ConfigOptionPoint(Vec2d(100,100)));

    def = this->add("cut", coFloat);
    def->label = L("Cut");
    def->tooltip = L("Cut model at the given Z.");
    def->set_default_value(new ConfigOptionFloat(0));

/*
    def = this->add("cut_grid", coFloat);
    def->label = L("Cut");
    def->tooltip = L("Cut model in the XY plane into tiles of the specified max size.");
    def->set_default_value(new ConfigOptionPoint());

    def = this->add("cut_x", coFloat);
    def->label = L("Cut");
    def->tooltip = L("Cut model at the given X.");
    def->set_default_value(new ConfigOptionFloat(0));

    def = this->add("cut_y", coFloat);
    def->label = L("Cut");
    def->tooltip = L("Cut model at the given Y.");
    def->set_default_value(new ConfigOptionFloat(0));
*/

    def = this->add("center", coPoint);
    def->label = L("Center");
    def->tooltip = L("Center the print around the given center.");
    def->set_default_value(new ConfigOptionPoint(Vec2d(100,100)));

    def = this->add("dont_arrange", coBool);
    def->label = L("Don't arrange");
    def->tooltip = L("Do not rearrange the given models before merging and keep their original XY coordinates.");

    def = this->add("ensure_on_bed", coBool);
    def->label = L("Ensure on bed");
    def->tooltip = L("Lift the object above the bed when it is partially below. Enabled by default, use --no-ensure-on-bed to disable.");
    def->set_default_value(new ConfigOptionBool(true));

    def = this->add("duplicate", coInt);
    def->label = L("Duplicate");
    def->tooltip =L("Multiply copies by this factor.");
    def->min = 1;

    def = this->add("duplicate_grid", coPoint);
    def->label = L("Duplicate by grid");
    def->tooltip = L("Multiply copies by creating a grid.");

    def = this->add("merge", coBool);
    def->label = L("Merge");
    def->tooltip = L("Arrange the supplied models in a plate and merge them in a single model in order to perform actions once.");
    def->cli = "merge|m";

    def = this->add("repair", coBool);
    def->label = L("Repair");
    def->tooltip = L("Try to repair any non-manifold meshes (this option is implicitly added whenever we need to slice the model to perform the requested action).");

    def = this->add("rotate", coFloat);
    def->label = L("Rotate");
    def->tooltip = L("Rotation angle around the Z axis in degrees.");
    def->set_default_value(new ConfigOptionFloat(0));

    def = this->add("rotate_x", coFloat);
    def->label = L("Rotate around X");
    def->tooltip = L("Rotation angle around the X axis in degrees.");
    def->set_default_value(new ConfigOptionFloat(0));

    def = this->add("rotate_y", coFloat);
    def->label = L("Rotate around Y");
    def->tooltip = L("Rotation angle around the Y axis in degrees.");
    def->set_default_value(new ConfigOptionFloat(0));

    def = this->add("scale", coFloatOrPercent);
    def->label = L("Scale");
    def->tooltip = L("Scaling factor or percentage.");
    def->set_default_value(new ConfigOptionFloatOrPercent(1, false));

    def = this->add("split", coBool);
    def->label = L("Split");
    def->tooltip = L("Detect unconnected parts in the given model(s) and split them into separate objects.");

    def = this->add("scale_to_fit", coPoint3);
    def->label = L("Scale to Fit");
    def->tooltip = L("Scale to fit the given volume.");
    def->set_default_value(new ConfigOptionPoint3(Vec3d(0,0,0)));

    def = this->add("delete-after-load", coString);
    def->label = L("Delete files after loading");
    def->tooltip = L("Delete files after loading.");
}

CLIMiscConfigDef::CLIMiscConfigDef()
{
    ConfigOptionDef* def;

    def = this->add("ignore_nonexistent_config", coBool);
    def->label = L("Ignore non-existent config files");
    def->tooltip = L("Do not fail if a file supplied to --load does not exist.");

    def = this->add("config_compatibility", coEnum);
    def->label = L("Forward-compatibility rule when loading configurations from config files and project files (3MF, AMF).");
    def->tooltip = L("This version of PrusaSlicer may not understand configurations produced by the newest PrusaSlicer versions. "
                     "For example, newer PrusaSlicer may extend the list of supported firmware flavors. One may decide to "
                     "bail out or to substitute an unknown value with a default silently or verbosely.");
    def->enum_keys_map = &ConfigOptionEnum<ForwardCompatibilitySubstitutionRule>::get_enum_values();
    def->enum_values.push_back("disable");
    def->enum_values.push_back("enable");
    def->enum_values.push_back("enable_silent");
    def->enum_labels.push_back(L("Bail out on unknown configuration values"));
    def->enum_labels.push_back(L("Enable reading unknown configuration values by verbosely substituting them with defaults."));
    def->enum_labels.push_back(L("Enable reading unknown configuration values by silently substituting them with defaults."));
    def->set_default_value(new ConfigOptionEnum<ForwardCompatibilitySubstitutionRule>(ForwardCompatibilitySubstitutionRule::Enable));

    def = this->add("load", coStrings);
    def->label = L("Load config file");
    def->tooltip = L("Load configuration from the specified file. It can be used more than once to load options from multiple files.");

    def = this->add("output", coString);
    def->label = L("Output File");
    def->tooltip = L("The file where the output will be written (if not specified, it will be based on the input file).");
    def->cli = "output|o";

    def = this->add("single_instance", coBool);
    def->label = L("Single instance mode");
    def->tooltip = L("If enabled, the command line arguments are sent to an existing instance of GUI PrusaSlicer, "
                     "or an existing PrusaSlicer window is activated. "
                     "Overrides the \"single_instance\" configuration value from application preferences.");

/*
    def = this->add("autosave", coString);
    def->label = L("Autosave");
    def->tooltip = L("Automatically export current configuration to the specified file.");
*/

    def = this->add("datadir", coString);
    def->label = L("Data directory");
    def->tooltip = L("Load and store settings at the given directory. This is useful for maintaining different profiles or including configurations from a network storage.");

    def = this->add("loglevel", coInt);
    def->label = L("Logging level");
    def->tooltip = L("Sets logging sensitivity. 0:fatal, 1:error, 2:warning, 3:info, 4:debug, 5:trace\n"
                     "For example. loglevel=2 logs fatal, error and warning level messages.");
    def->min = 0;

#if (defined(_MSC_VER) || defined(__MINGW32__)) && defined(SLIC3R_GUI)
    def = this->add("sw_renderer", coBool);
    def->label = L("Render with a software renderer");
    def->tooltip = L("Render with a software renderer. The bundled MESA software renderer is loaded instead of the default OpenGL driver.");
    def->min = 0;
#endif /* _MSC_VER */
}

const CLIActionsConfigDef    cli_actions_config_def;
const CLITransformConfigDef  cli_transform_config_def;
const CLIMiscConfigDef       cli_misc_config_def;

DynamicPrintAndCLIConfig::PrintAndCLIConfigDef DynamicPrintAndCLIConfig::s_def;

void DynamicPrintAndCLIConfig::handle_legacy(t_config_option_key &opt_key, std::string &value) const
{
    if (cli_actions_config_def  .options.find(opt_key) == cli_actions_config_def  .options.end() &&
        cli_transform_config_def.options.find(opt_key) == cli_transform_config_def.options.end() &&
        cli_misc_config_def     .options.find(opt_key) == cli_misc_config_def     .options.end()) {
        PrintConfigDef::handle_legacy(opt_key, value);
    }
}

uint64_t ModelConfig::s_last_timestamp = 1;

static Points to_points(const std::vector<Vec2d> &dpts)
{
    Points pts; pts.reserve(dpts.size());
    for (auto &v : dpts)
        pts.emplace_back( coord_t(scale_(v.x())), coord_t(scale_(v.y())) );
    return pts;    
}

Points get_bed_shape(const DynamicPrintConfig &config)
{
    const auto *bed_shape_opt = config.opt<ConfigOptionPoints>("bed_shape");
    if (!bed_shape_opt) {
        
        // Here, it is certain that the bed shape is missing, so an infinite one
        // has to be used, but still, the center of bed can be queried
        if (auto center_opt = config.opt<ConfigOptionPoint>("center"))
            return { scaled(center_opt->value) };
        
        return {};
    }
    
    return to_points(bed_shape_opt->values);
}

Points get_bed_shape(const PrintConfig &cfg)
{
    return to_points(cfg.bed_shape.values);
}

Points get_bed_shape(const SLAPrinterConfig &cfg) { return to_points(cfg.bed_shape.values); }

std::string get_sla_suptree_prefix(const DynamicPrintConfig &config)
{
    const auto *suptreetype = config.option<ConfigOptionEnum<sla::SupportTreeType>>("support_tree_type");
    std::string slatree = "";
    if (suptreetype) {
        auto ttype = static_cast<sla::SupportTreeType>(suptreetype->getInt());
        switch (ttype) {
        case sla::SupportTreeType::Branching: slatree = "branching"; break;
        case sla::SupportTreeType::Organic: slatree = "organic"; break;
        default:
            ;
        }
    }

    return slatree;
}

} // namespace Slic3r

#include <cereal/types/polymorphic.hpp>
CEREAL_REGISTER_TYPE(Slic3r::DynamicPrintConfig)
CEREAL_REGISTER_POLYMORPHIC_RELATION(Slic3r::DynamicConfig, Slic3r::DynamicPrintConfig)<|MERGE_RESOLUTION|>--- conflicted
+++ resolved
@@ -3830,52 +3830,10 @@
     def->enum_labels[1] = L("Branching");
     // TODO: def->enum_labels[2] = L("Organic");
     def->mode = comSimple;
-<<<<<<< HEAD
-    def->set_default_value(new ConfigOptionFloat(1.0));
-
-    def = this->add("support_small_pillar_diameter_percent", coPercent);
-    def->label = L("Small pillar diameter percent");
-    def->category = L("Supports");
-    def->tooltip = L("The percentage of smaller pillars compared to the normal pillar diameter "
-                     "which are used in problematic areas where a normal pilla cannot fit.");
-    def->sidetext = L("%");
-    def->min = 1;
-    def->max = 100;
-    def->mode = comExpert;
-    def->set_default_value(new ConfigOptionPercent(50));
-    
-    def = this->add("support_max_bridges_on_pillar", coInt);
-    def->label = L("Max bridges on a pillar");
-    def->tooltip = L(
-        "Maximum number of bridges that can be placed on a pillar. Bridges "
-        "hold support point pinheads and connect to pillars as small branches.");
-    def->min = 0;
-    def->max = 50;
-    def->mode = comExpert;
-    def->set_default_value(new ConfigOptionInt(3));
-
-    def = this->add("support_pillar_connection_mode", coEnum);
-    def->label = L("Pillar connection mode");
-    def->tooltip = L("Controls the bridge type between two neighboring pillars."
-                     " Can be zig-zag, cross (double zig-zag) or dynamic which"
-                     " will automatically switch between the first two depending"
-                     " on the distance of the two pillars.");
-    def->enum_keys_map = &ConfigOptionEnum<SLAPillarConnectionMode>::get_enum_values();
-    def->enum_keys_map = &ConfigOptionEnum<SLAPillarConnectionMode>::get_enum_values();
-    def->enum_values = ConfigOptionEnum<SLAPillarConnectionMode>::get_enum_names();
-    def->enum_labels = ConfigOptionEnum<SLAPillarConnectionMode>::get_enum_names();
-    def->enum_labels[0] = L("Zig-Zag");
-    def->enum_labels[1] = L("Cross");
-    def->enum_labels[2] = L("Dynamic");
-    def->mode = comAdvanced;
-    def->set_default_value(new ConfigOptionEnum(SLAPillarConnectionMode::dynamic));
-
-    def = this->add("support_buildplate_only", coBool);
-    def->label = L("Support on build plate only");
-    def->category = L("Supports");
-    def->tooltip = L("Only create support if it lies on a build plate. Don't create support on a print.");
-    def->mode = comSimple;
-    def->set_default_value(new ConfigOptionBool(false));
+    def->set_default_value(new ConfigOptionEnum(sla::SupportTreeType::Default));
+
+    init_sla_support_params("");
+    init_sla_support_params("branching");
 
     def = this->add("support_enforcers_only", coBool);
     def->label = L("Support only in enforced regions");
@@ -3883,88 +3841,6 @@
     def->tooltip = L("Only create support if it lies in a support enforcer.");
     def->mode = comSimple;
     def->set_default_value(new ConfigOptionBool(false));
-
-    def = this->add("support_pillar_widening_factor", coFloat);
-    def->label = L("Pillar widening factor");
-    def->category = L("Supports");
-    def->tooltip  = L(
-         "Merging bridges or pillars into another pillars can "
-          "increase the radius. Zero means no increase, one means "
-          "full increase. The exact amount of increase is unspecified and can "
-          "change in the future. What is garanteed is that thickness will not "
-          "exceed \"support_base_diameter\"");
-
-    def->min = 0;
-    def->max = 1;
-    def->mode = comExpert;
-    def->set_default_value(new ConfigOptionFloat(0.15));
-
-    def = this->add("support_base_diameter", coFloat);
-    def->label = L("Support base diameter");
-    def->category = L("Supports");
-    def->tooltip = L("Diameter in mm of the pillar base");
-    def->sidetext = L("mm");
-    def->min = 0;
-    def->max = 30;
-    def->mode = comAdvanced;
-    def->set_default_value(new ConfigOptionFloat(4.0));
-
-    def = this->add("support_base_height", coFloat);
-    def->label = L("Support base height");
-    def->category = L("Supports");
-    def->tooltip = L("The height of the pillar base cone");
-    def->sidetext = L("mm");
-    def->min = 0;
-    def->mode = comAdvanced;
-    def->set_default_value(new ConfigOptionFloat(1.0));
-
-    def = this->add("support_base_safety_distance", coFloat);
-    def->label = L("Support base safety distance");
-    def->category = L("Supports");
-    def->tooltip  = L(
-        "The minimum distance of the pillar base from the model in mm. "
-        "Makes sense in zero elevation mode where a gap according "
-        "to this parameter is inserted between the model and the pad.");
-    def->sidetext = L("mm");
-    def->min = 0;
-    def->max = 10;
-    def->mode = comExpert;
-    def->set_default_value(new ConfigOptionFloat(1));
-
-    def = this->add("support_critical_angle", coFloat);
-    def->label = L("Critical angle");
-    def->category = L("Supports");
-    def->tooltip = L("The default angle for connecting support sticks and junctions.");
-    def->sidetext = L("°");
-    def->min = 0;
-    def->max = 90;
-    def->mode = comExpert;
-    def->set_default_value(new ConfigOptionFloat(45));
-
-    def = this->add("support_max_bridge_length", coFloat);
-    def->label = L("Max bridge length");
-    def->category = L("Supports");
-    def->tooltip = L("The max length of a bridge");
-    def->sidetext = L("mm");
-    def->min = 0;
-    def->mode = comAdvanced;
-    def->set_default_value(new ConfigOptionFloat(15.0));
-
-    def = this->add("support_max_pillar_link_distance", coFloat);
-    def->label = L("Max pillar linking distance");
-    def->category = L("Supports");
-    def->tooltip = L("The max distance of two pillars to get linked with each other."
-                     " A zero value will prohibit pillar cascading.");
-    def->sidetext = L("mm");
-    def->min = 0;   // 0 means no linking
-    def->mode = comAdvanced;
-    def->set_default_value(new ConfigOptionFloat(10.0));
-=======
-    def->set_default_value(new ConfigOptionEnum(sla::SupportTreeType::Default));
->>>>>>> bdcb7732
-
-    init_sla_support_params("");
-    init_sla_support_params("branching");
 
     def = this->add("support_points_density_relative", coInt);
     def->label = L("Support points density");
