--- conflicted
+++ resolved
@@ -62,17 +62,12 @@
 //====================
 #define ENABLE_2_4_0_ALPHA2 1
 
-<<<<<<< HEAD
-// Enable clamping toolpaths width only for gcodes files produced by 3rd part softwares
-#define ENABLE_CLAMP_TOOLPATHS_WIDTH (1 && ENABLE_2_4_0_ALPHA2)
-// Enable coloring of toolpaths in preview by layer time
-#define ENABLE_PREVIEW_LAYER_TIME (1 && ENABLE_2_4_0_ALPHA2)
-=======
 // Enable rendering seams (and other options) in preview using batched models on systems not supporting OpenGL 3.3
 #define ENABLE_SEAMS_USING_BATCHED_MODELS (1 && ENABLE_SEAMS_USING_MODELS && ENABLE_2_4_0_ALPHA2)
 // Enable fixing the z position of color change, pause print and custom gcode markers in preview
 #define ENABLE_FIX_PREVIEW_OPTIONS_Z (1 && ENABLE_SEAMS_USING_MODELS && ENABLE_FIX_IMPORTING_COLOR_PRINT_VIEW_INTO_GCODEVIEWER && ENABLE_2_4_0_ALPHA2)
->>>>>>> 3e0b7910
+// Enable coloring of toolpaths in preview by layer time
+#define ENABLE_PREVIEW_LAYER_TIME (1 && ENABLE_2_4_0_ALPHA2)
 
 
 #endif // _prusaslicer_technologies_h_