#ifndef MODELARRANGE_HPP
#define MODELARRANGE_HPP

#include "Model.hpp"
#include "SVG.hpp"
#include <libnest2d.h>

#include <numeric>
#include <ClipperUtils.hpp>

#include <boost/geometry/index/rtree.hpp>

namespace Slic3r {
namespace arr {

using namespace libnest2d;

std::string toString(const Model& model, bool holes = true) {
    std::stringstream  ss;

    ss << "{\n";

    for(auto objptr : model.objects) {
        if(!objptr) continue;

        auto rmesh = objptr->raw_mesh();

        for(auto objinst : objptr->instances) {
            if(!objinst) continue;

            Slic3r::TriangleMesh tmpmesh = rmesh;
            tmpmesh.scale(objinst->scaling_factor);
            objinst->transform_mesh(&tmpmesh);
            ExPolygons expolys = tmpmesh.horizontal_projection();
            for(auto& expoly_complex : expolys) {

                auto tmp = expoly_complex.simplify(1.0/SCALING_FACTOR);
                if(tmp.empty()) continue;
                auto expoly = tmp.front();
                expoly.contour.make_clockwise();
                for(auto& h : expoly.holes) h.make_counter_clockwise();

                ss << "\t{\n";
                ss << "\t\t{\n";

                for(auto v : expoly.contour.points) ss << "\t\t\t{"
                                                    << v(0) << ", "
                                                    << v(1) << "},\n";
                {
                    auto v = expoly.contour.points.front();
                    ss << "\t\t\t{" << v(0) << ", " << v(1) << "},\n";
                }
                ss << "\t\t},\n";

                // Holes:
                ss << "\t\t{\n";
                if(holes) for(auto h : expoly.holes) {
                    ss << "\t\t\t{\n";
                    for(auto v : h.points) ss << "\t\t\t\t{"
                                           << v(0) << ", "
                                           << v(1) << "},\n";
                    {
                        auto v = h.points.front();
                        ss << "\t\t\t\t{" << v(0) << ", " << v(1) << "},\n";
                    }
                    ss << "\t\t\t},\n";
                }
                ss << "\t\t},\n";

                ss << "\t},\n";
            }
        }
    }

    ss << "}\n";

    return ss.str();
}

void toSVG(SVG& svg, const Model& model) {
    for(auto objptr : model.objects) {
        if(!objptr) continue;

        auto rmesh = objptr->raw_mesh();

        for(auto objinst : objptr->instances) {
            if(!objinst) continue;

            Slic3r::TriangleMesh tmpmesh = rmesh;
            tmpmesh.scale(objinst->scaling_factor);
            objinst->transform_mesh(&tmpmesh);
            ExPolygons expolys = tmpmesh.horizontal_projection();
            svg.draw(expolys);
        }
    }
}

namespace bgi = boost::geometry::index;

using SpatElement = std::pair<Box, unsigned>;
using SpatIndex = bgi::rtree< SpatElement, bgi::rstar<16, 4> >;
using ItemGroup = std::vector<std::reference_wrapper<Item>>;
template<class TBin>
using TPacker = typename placers::_NofitPolyPlacer<PolygonImpl, TBin>;

const double BIG_ITEM_TRESHOLD = 0.02;

Box boundingBox(const Box& pilebb, const Box& ibb ) {
    auto& pminc = pilebb.minCorner();
    auto& pmaxc = pilebb.maxCorner();
    auto& iminc = ibb.minCorner();
    auto& imaxc = ibb.maxCorner();
    PointImpl minc, maxc;

    setX(minc, std::min(getX(pminc), getX(iminc)));
    setY(minc, std::min(getY(pminc), getY(iminc)));

    setX(maxc, std::max(getX(pmaxc), getX(imaxc)));
    setY(maxc, std::max(getY(pmaxc), getY(imaxc)));
    return Box(minc, maxc);
}

std::tuple<double /*score*/, Box /*farthest point from bin center*/>
objfunc(const PointImpl& bincenter,
        const shapelike::Shapes<PolygonImpl>& merged_pile,
        const Box& pilebb,
        const ItemGroup& items,
        const Item &item,
        double bin_area,
        double norm,            // A norming factor for physical dimensions
        // a spatial index to quickly get neighbors of the candidate item
        const SpatIndex& spatindex,
        const SpatIndex& smalls_spatindex,
        const ItemGroup& remaining
        )
{
    using Coord = TCoord<PointImpl>;

    static const double ROUNDNESS_RATIO = 0.5;
    static const double DENSITY_RATIO = 1.0 - ROUNDNESS_RATIO;

    // We will treat big items (compared to the print bed) differently
    auto isBig = [bin_area](double a) {
        return a/bin_area > BIG_ITEM_TRESHOLD ;
    };

    // Candidate item bounding box
    auto ibb = sl::boundingBox(item.transformedShape());

    // Calculate the full bounding box of the pile with the candidate item
    auto fullbb = boundingBox(pilebb, ibb);

    // The bounding box of the big items (they will accumulate in the center
    // of the pile
    Box bigbb;
    if(spatindex.empty()) bigbb = fullbb;
    else {
        auto boostbb = spatindex.bounds();
        boost::geometry::convert(boostbb, bigbb);
    }

    // Will hold the resulting score
    double score = 0;

    if(isBig(item.area()) || spatindex.empty()) {
        // This branch is for the bigger items..

        auto minc = ibb.minCorner(); // bottom left corner
        auto maxc = ibb.maxCorner(); // top right corner

        // top left and bottom right corners
        auto top_left = PointImpl{getX(minc), getY(maxc)};
        auto bottom_right = PointImpl{getX(maxc), getY(minc)};

        // Now the distance of the gravity center will be calculated to the
        // five anchor points and the smallest will be chosen.
        std::array<double, 5> dists;
        auto cc = fullbb.center(); // The gravity center
        dists[0] = pl::distance(minc, cc);
        dists[1] = pl::distance(maxc, cc);
        dists[2] = pl::distance(ibb.center(), cc);
        dists[3] = pl::distance(top_left, cc);
        dists[4] = pl::distance(bottom_right, cc);

        // The smalles distance from the arranged pile center:
        auto dist = *(std::min_element(dists.begin(), dists.end())) / norm;
        auto bindist = pl::distance(ibb.center(), bincenter) / norm;
        dist = 0.8*dist + 0.2*bindist;

        // Density is the pack density: how big is the arranged pile
        double density = 0;

        if(remaining.empty()) {

            auto mp = merged_pile;
            mp.emplace_back(item.transformedShape());
            auto chull = sl::convexHull(mp);

            placers::EdgeCache<PolygonImpl> ec(chull);

            double circ = ec.circumference() / norm;
            double bcirc = 2.0*(fullbb.width() + fullbb.height()) / norm;
            score = 0.5*circ + 0.5*bcirc;

        } else {
            // Prepare a variable for the alignment score.
            // This will indicate: how well is the candidate item aligned with
            // its neighbors. We will check the alignment with all neighbors and
            // return the score for the best alignment. So it is enough for the
            // candidate to be aligned with only one item.
            auto alignment_score = 1.0;

            density = std::sqrt((fullbb.width() / norm )*
                                (fullbb.height() / norm));
            auto querybb = item.boundingBox();

            // Query the spatial index for the neighbors
            std::vector<SpatElement> result;
            result.reserve(spatindex.size());
            if(isBig(item.area())) {
                spatindex.query(bgi::intersects(querybb),
                                std::back_inserter(result));
            } else {
                smalls_spatindex.query(bgi::intersects(querybb),
                                       std::back_inserter(result));
            }

            for(auto& e : result) { // now get the score for the best alignment
                auto idx = e.second;
                Item& p = items[idx];
                auto parea = p.area();
                if(std::abs(1.0 - parea/item.area()) < 1e-6) {
                    auto bb = boundingBox(p.boundingBox(), ibb);
                    auto bbarea = bb.area();
                    auto ascore = 1.0 - (item.area() + parea)/bbarea;

                    if(ascore < alignment_score) alignment_score = ascore;
                }
            }

            // The final mix of the score is the balance between the distance
            // from the full pile center, the pack density and the
            // alignment with the neighbors
            if(result.empty())
                score = 0.5 * dist + 0.5 * density;
            else
                score = 0.40 * dist + 0.40 * density + 0.2 * alignment_score;
        }
    } else {
        // Here there are the small items that should be placed around the
        // already processed bigger items.
        // No need to play around with the anchor points, the center will be
        // just fine for small items
        score = pl::distance(ibb.center(), bigbb.center()) / norm;
    }

    return std::make_tuple(score, fullbb);
}

template<class PConf>
void fillConfig(PConf& pcfg) {

    // Align the arranged pile into the center of the bin
    pcfg.alignment = PConf::Alignment::CENTER;

    // Start placing the items from the center of the print bed
    pcfg.starting_point = PConf::Alignment::CENTER;

    // TODO cannot use rotations until multiple objects of same geometry can
    // handle different rotations
    // arranger.useMinimumBoundigBoxRotation();
    pcfg.rotations = { 0.0 };

    // The accuracy of optimization.
    // Goes from 0.0 to 1.0 and scales performance as well
    pcfg.accuracy = 0.65f;

    pcfg.parallel = true;
}

template<class TBin>
class AutoArranger {};

template<class TBin>
class _ArrBase {
protected:

    using Placer = TPacker<TBin>;
    using Selector = FirstFitSelection;
    using Packer = Nester<Placer, Selector>;
    using PConfig = typename Packer::PlacementConfig;
    using Distance = TCoord<PointImpl>;
    using Pile = sl::Shapes<PolygonImpl>;

<<<<<<< HEAD
    Packer pck_;
    PConfig pconf_; // Placement configuration
    double bin_area_;
    SpatIndex rtree_;
    SpatIndex smallsrtree_;
    double norm_;
    Pile merged_pile_;
    Box pilebb_;
    ItemGroup remaining_;
    ItemGroup items_;
=======
    Packer m_pck;
    PConfig m_pconf; // Placement configuration
    double m_bin_area;
    SpatIndex m_rtree;
    SpatIndex m_smallsrtree;
    double m_norm;
    Pile m_merged_pile;
    Box m_pilebb;
    ItemGroup m_remaining;
    ItemGroup m_items;
>>>>>>> a079f2a3
public:

    _ArrBase(const TBin& bin, Distance dist,
             std::function<void(unsigned)> progressind,
             std::function<bool(void)> stopcond):
<<<<<<< HEAD
       pck_(bin, dist), bin_area_(sl::area(bin)),
       norm_(std::sqrt(sl::area(bin)))
=======
       m_pck(bin, dist), m_bin_area(sl::area(bin)),
       m_norm(std::sqrt(sl::area(bin)))
>>>>>>> a079f2a3
    {
        fillConfig(m_pconf);

        m_pconf.before_packing =
        [this](const Pile& merged_pile,            // merged pile
               const ItemGroup& items,             // packed items
               const ItemGroup& remaining)         // future items to be packed
        {
            m_items = items;
            m_merged_pile = merged_pile;
            m_remaining = remaining;

            m_pilebb = sl::boundingBox(merged_pile);

<<<<<<< HEAD
            rtree_.clear();
            smallsrtree_.clear();
=======
            m_rtree.clear();
            m_smallsrtree.clear();
>>>>>>> a079f2a3

            // We will treat big items (compared to the print bed) differently
            auto isBig = [this](double a) {
                return a/m_bin_area > BIG_ITEM_TRESHOLD ;
            };

            for(unsigned idx = 0; idx < items.size(); ++idx) {
                Item& itm = items[idx];
<<<<<<< HEAD
                if(isBig(itm.area())) rtree_.insert({itm.boundingBox(), idx});
                smallsrtree_.insert({itm.boundingBox(), idx});
            }
        };

        pck_.progressIndicator(progressind);
        pck_.stopCondition(stopcond);
=======
                if(isBig(itm.area())) m_rtree.insert({itm.boundingBox(), idx});
                m_smallsrtree.insert({itm.boundingBox(), idx});
            }
        };

        m_pck.progressIndicator(progressind);
        m_pck.stopCondition(stopcond);
>>>>>>> a079f2a3
    }

    template<class...Args> inline IndexedPackGroup operator()(Args&&...args) {
        m_rtree.clear();
        return m_pck.executeIndexed(std::forward<Args>(args)...);
    }
};

template<>
class AutoArranger<Box>: public _ArrBase<Box> {
public:

    AutoArranger(const Box& bin, Distance dist,
                 std::function<void(unsigned)> progressind,
                 std::function<bool(void)> stopcond):
        _ArrBase<Box>(bin, dist, progressind, stopcond)
    {

        m_pconf.object_function = [this, bin] (const Item &item) {

            auto result = objfunc(bin.center(),
                                  m_merged_pile,
                                  m_pilebb,
                                  m_items,
                                  item,
<<<<<<< HEAD
                                  bin_area_,
                                  norm_,
                                  rtree_,
                                  smallsrtree_,
                                  remaining_);
=======
                                  m_bin_area,
                                  m_norm,
                                  m_rtree,
                                  m_smallsrtree,
                                  m_remaining);
>>>>>>> a079f2a3

            double score = std::get<0>(result);
            auto& fullbb = std::get<1>(result);

            double miss = Placer::overfit(fullbb, bin);
            miss = miss > 0? miss : 0;
            score += miss*miss;

            return score;
        };

        m_pck.configure(m_pconf);
    }
};

using lnCircle = libnest2d::_Circle<libnest2d::PointImpl>;

template<>
class AutoArranger<lnCircle>: public _ArrBase<lnCircle> {
public:

    AutoArranger(const lnCircle& bin, Distance dist,
                 std::function<void(unsigned)> progressind,
                 std::function<bool(void)> stopcond):
        _ArrBase<lnCircle>(bin, dist, progressind, stopcond) {

        m_pconf.object_function = [this, &bin] (const Item &item) {

            auto result = objfunc(bin.center(),
                                  m_merged_pile,
                                  m_pilebb,
                                  m_items,
                                  item,
<<<<<<< HEAD
                                  bin_area_,
                                  norm_,
                                  rtree_,
                                  smallsrtree_,
                                  remaining_);
=======
                                  m_bin_area,
                                  m_norm,
                                  m_rtree,
                                  m_smallsrtree,
                                  m_remaining);
>>>>>>> a079f2a3

            double score = std::get<0>(result);

            auto isBig = [this](const Item& itm) {
                return itm.area()/m_bin_area > BIG_ITEM_TRESHOLD ;
            };

            if(isBig(item)) {
                auto mp = m_merged_pile;
                mp.push_back(item.transformedShape());
                auto chull = sl::convexHull(mp);
                double miss = Placer::overfit(chull, bin);
                if(miss < 0) miss = 0;
                score += miss*miss;
            }

            return score;
        };

        m_pck.configure(m_pconf);
    }
};

template<>
class AutoArranger<PolygonImpl>: public _ArrBase<PolygonImpl> {
public:
    AutoArranger(const PolygonImpl& bin, Distance dist,
                 std::function<void(unsigned)> progressind,
                 std::function<bool(void)> stopcond):
        _ArrBase<PolygonImpl>(bin, dist, progressind, stopcond)
    {
        m_pconf.object_function = [this, &bin] (const Item &item) {

            auto binbb = sl::boundingBox(bin);
            auto result = objfunc(binbb.center(),
                                  m_merged_pile,
                                  m_pilebb,
                                  m_items,
                                  item,
<<<<<<< HEAD
                                  bin_area_,
                                  norm_,
                                  rtree_,
                                  smallsrtree_,
                                  remaining_);
=======
                                  m_bin_area,
                                  m_norm,
                                  m_rtree,
                                  m_smallsrtree,
                                  m_remaining);
>>>>>>> a079f2a3
            double score = std::get<0>(result);

            return score;
        };

        m_pck.configure(m_pconf);
    }
};

template<> // Specialization with no bin
class AutoArranger<bool>: public _ArrBase<Box> {
public:

    AutoArranger(Distance dist, std::function<void(unsigned)> progressind,
                 std::function<bool(void)> stopcond):
        _ArrBase<Box>(Box(0, 0), dist, progressind, stopcond)
    {
        this->m_pconf.object_function = [this] (const Item &item) {

            auto result = objfunc({0, 0},
                                  m_merged_pile,
                                  m_pilebb,
                                  m_items,
                                  item,
                                  0,
<<<<<<< HEAD
                                  norm_,
                                  rtree_,
                                  smallsrtree_,
                                  remaining_);
=======
                                  m_norm,
                                  m_rtree,
                                  m_smallsrtree,
                                  m_remaining);
>>>>>>> a079f2a3
            return std::get<0>(result);
        };

        this->m_pck.configure(m_pconf);
    }
};

// A container which stores a pointer to the 3D object and its projected
// 2D shape from top view.
using ShapeData2D =
    std::vector<std::pair<Slic3r::ModelInstance*, Item>>;

ShapeData2D projectModelFromTop(const Slic3r::Model &model) {
    ShapeData2D ret;

    auto s = std::accumulate(model.objects.begin(), model.objects.end(), 0,
                    [](size_t s, ModelObject* o){
        return s + o->instances.size();
    });

    ret.reserve(s);

    for(auto objptr : model.objects) {
        if(objptr) {

            auto rmesh = objptr->raw_mesh();

            for(auto objinst : objptr->instances) {
                if(objinst) {
                    Slic3r::TriangleMesh tmpmesh = rmesh;
                    ClipperLib::PolygonImpl pn;

                    tmpmesh.scale(objinst->scaling_factor);

                    // TODO export the exact 2D projection
                    auto p = tmpmesh.convex_hull();

                    p.make_clockwise();
                    p.append(p.first_point());
                    pn.Contour = Slic3rMultiPoint_to_ClipperPath( p );

                    // Efficient conversion to item.
                    Item item(std::move(pn));

                    // Invalid geometries would throw exceptions when arranging
                    if(item.vertexCount() > 3) {
#if ENABLE_MODELINSTANCE_3D_ROTATION
                        // CHECK_ME -> is the following correct or it should take in account all three rotations ?
                        item.rotation(objinst->get_rotation(Z));
#else
                        item.rotation(objinst->rotation);
<<<<<<< HEAD
                        item.translation( {
#if ENABLE_MODELINSTANCE_3D_OFFSET
                            ClipperLib::cInt(objinst->get_offset(X) / SCALING_FACTOR),
                            ClipperLib::cInt(objinst->get_offset(Y) / SCALING_FACTOR)
#else
                            ClipperLib::cInt(objinst->offset(0)/SCALING_FACTOR),
                            ClipperLib::cInt(objinst->offset(1)/SCALING_FACTOR)
=======
#endif // ENABLE_MODELINSTANCE_3D_ROTATION
                        item.translation({
#if ENABLE_MODELINSTANCE_3D_OFFSET
                        ClipperLib::cInt(objinst->get_offset(X)/SCALING_FACTOR),
                        ClipperLib::cInt(objinst->get_offset(Y)/SCALING_FACTOR)
#else
                        ClipperLib::cInt(objinst->offset(0)/SCALING_FACTOR),
                        ClipperLib::cInt(objinst->offset(1)/SCALING_FACTOR)
>>>>>>> a079f2a3
#endif // ENABLE_MODELINSTANCE_3D_OFFSET
                        });
                        ret.emplace_back(objinst, item);
                    }
                }
            }
        }
    }

    return ret;
}

class Circle {
    Point center_;
    double radius_;
public:

    inline Circle(): center_(0, 0), radius_(std::nan("")) {}
    inline Circle(const Point& c, double r): center_(c), radius_(r) {}

    inline double radius() const { return radius_; }
    inline const Point& center() const { return center_; }
    inline operator bool() { return !std::isnan(radius_); }
    inline operator lnCircle() {
        return lnCircle({center_(0), center_(1)}, radius_);
    }
};

enum class BedShapeType {
    BOX,
    CIRCLE,
    IRREGULAR,
    WHO_KNOWS
};

struct BedShapeHint {
    BedShapeType type;
    /*union*/ struct {  // I know but who cares...
        Circle circ;
        BoundingBox box;
        Polyline polygon;
    } shape;
};

BedShapeHint bedShape(const Polyline& bed) {
    BedShapeHint ret;

    auto x = [](const Point& p) { return p(0); };
    auto y = [](const Point& p) { return p(1); };

    auto width = [x](const BoundingBox& box) {
        return x(box.max) - x(box.min);
    };

    auto height = [y](const BoundingBox& box) {
        return y(box.max) - y(box.min);
    };

    auto area = [&width, &height](const BoundingBox& box) {
        double w = width(box);
        double h = height(box);
        return w*h;
    };

    auto poly_area = [](Polyline p) {
        Polygon pp; pp.points.reserve(p.points.size() + 1);
        pp.points = std::move(p.points);
        pp.points.emplace_back(pp.points.front());
        return std::abs(pp.area());
    };

    auto distance_to = [x, y](const Point& p1, const Point& p2) {
        double dx = x(p2) - x(p1);
        double dy = y(p2) - y(p1);
        return std::sqrt(dx*dx + dy*dy);
    };

    auto bb = bed.bounding_box();

    auto isCircle = [bb, distance_to](const Polyline& polygon) {
        auto center = bb.center();
        std::vector<double> vertex_distances;
        double avg_dist = 0;
        for (auto pt: polygon.points)
        {
            double distance = distance_to(center, pt);
            vertex_distances.push_back(distance);
            avg_dist += distance;
        }

        avg_dist /= vertex_distances.size();

        Circle ret(center, avg_dist);
        for (auto el: vertex_distances)
        {
            if (abs(el - avg_dist) > 10 * SCALED_EPSILON)
                ret = Circle();
            break;
        }

        return ret;
    };

    auto parea = poly_area(bed);

    if( (1.0 - parea/area(bb)) < 1e-3 ) {
        ret.type = BedShapeType::BOX;
        ret.shape.box = bb;
    }
    else if(auto c = isCircle(bed)) {
        ret.type = BedShapeType::CIRCLE;
        ret.shape.circ = c;
    } else {
        ret.type = BedShapeType::IRREGULAR;
        ret.shape.polygon = bed;
    }

    // Determine the bed shape by hand
    return ret;
}

void applyResult(
        IndexedPackGroup::value_type& group,
        Coord batch_offset,
        ShapeData2D& shapemap)
{
    for(auto& r : group) {
        auto idx = r.first;     // get the original item index
        Item& item = r.second;  // get the item itself

        // Get the model instance from the shapemap using the index
        ModelInstance *inst_ptr = shapemap[idx].first;

        // Get the transformation data from the item object and scale it
        // appropriately
        auto off = item.translation();
        Radians rot = item.rotation();
#if ENABLE_MODELINSTANCE_3D_OFFSET
<<<<<<< HEAD
        Vec3d foff(off.X*SCALING_FACTOR + batch_offset, off.Y*SCALING_FACTOR, 0.0);
=======
        Vec3d foff(off.X*SCALING_FACTOR + batch_offset,
                   off.Y*SCALING_FACTOR,
                   0.0);
>>>>>>> a079f2a3
#else
        Vec2d foff(off.X*SCALING_FACTOR + batch_offset, off.Y*SCALING_FACTOR);
#endif // ENABLE_MODELINSTANCE_3D_OFFSET

        // write the transformation data into the model instance
#if ENABLE_MODELINSTANCE_3D_ROTATION
        // CHECK_ME -> Is the following correct ?
        inst_ptr->set_rotation(Vec3d(0.0, 0.0, rot));
#else
        inst_ptr->rotation = rot;
<<<<<<< HEAD
=======
#endif // ENABLE_MODELINSTANCE_3D_ROTATION
>>>>>>> a079f2a3
#if ENABLE_MODELINSTANCE_3D_OFFSET
        inst_ptr->set_offset(foff);
#else
        inst_ptr->offset = foff;
#endif // ENABLE_MODELINSTANCE_3D_OFFSET
    }
}


/**
 * \brief Arranges the model objects on the screen.
 *
 * The arrangement considers multiple bins (aka. print beds) for placing all
 * the items provided in the model argument. If the items don't fit on one
 * print bed, the remaining will be placed onto newly created print beds.
 * The first_bin_only parameter, if set to true, disables this behavior and
 * makes sure that only one print bed is filled and the remaining items will be
 * untouched. When set to false, the items which could not fit onto the
 * print bed will be placed next to the print bed so the user should see a
 * pile of items on the print bed and some other piles outside the print
 * area that can be dragged later onto the print bed as a group.
 *
 * \param model The model object with the 3D content.
 * \param dist The minimum distance which is allowed for any pair of items
 * on the print bed  in any direction.
 * \param bb The bounding box of the print bed. It corresponds to the 'bin'
 * for bin packing.
 * \param first_bin_only This parameter controls whether to place the
 * remaining items which do not fit onto the print area next to the print
 * bed or leave them untouched (let the user arrange them by hand or remove
 * them).
 * \param progressind Progress indicator callback called when an object gets
 * packed. The unsigned argument is the number of items remaining to pack.
 * \param stopcondition A predicate returning true if abort is needed.
 */
bool arrange(Model &model, coordf_t min_obj_distance,
             const Slic3r::Polyline& bed,
             BedShapeHint bedhint,
             bool first_bin_only,
             std::function<void(unsigned)> progressind,
             std::function<bool(void)> stopcondition)
{
    using ArrangeResult = _IndexedPackGroup<PolygonImpl>;

    bool ret = true;

    // Get the 2D projected shapes with their 3D model instance pointers
    auto shapemap = arr::projectModelFromTop(model);

    // Copy the references for the shapes only as the arranger expects a
    // sequence of objects convertible to Item or ClipperPolygon
    std::vector<std::reference_wrapper<Item>> shapes;
    shapes.reserve(shapemap.size());
    std::for_each(shapemap.begin(), shapemap.end(),
                  [&shapes] (ShapeData2D::value_type& it)
    {
        shapes.push_back(std::ref(it.second));
    });

    IndexedPackGroup result;

    // If there is no hint about the shape, we will try to guess
    if(bedhint.type == BedShapeType::WHO_KNOWS) bedhint = bedShape(bed);

    BoundingBox bbb(bed);

    auto& cfn = stopcondition;

    auto binbb = Box({
                         static_cast<libnest2d::Coord>(bbb.min(0)),
                         static_cast<libnest2d::Coord>(bbb.min(1))
                     },
                     {
                         static_cast<libnest2d::Coord>(bbb.max(0)),
                         static_cast<libnest2d::Coord>(bbb.max(1))
                     });

    switch(bedhint.type) {
    case BedShapeType::BOX: {

        // Create the arranger for the box shaped bed
        AutoArranger<Box> arrange(binbb, min_obj_distance, progressind, cfn);

        // Arrange and return the items with their respective indices within the
        // input sequence.
        result = arrange(shapes.begin(), shapes.end());
        break;
    }
    case BedShapeType::CIRCLE: {

        auto c = bedhint.shape.circ;
        auto cc = lnCircle(c);

        AutoArranger<lnCircle> arrange(cc, min_obj_distance, progressind, cfn);
        result = arrange(shapes.begin(), shapes.end());
        break;
    }
    case BedShapeType::IRREGULAR:
    case BedShapeType::WHO_KNOWS: {

        using P = libnest2d::PolygonImpl;

        auto ctour = Slic3rMultiPoint_to_ClipperPath(bed);
        P irrbed = sl::create<PolygonImpl>(std::move(ctour));

        AutoArranger<P> arrange(irrbed, min_obj_distance, progressind, cfn);

        // Arrange and return the items with their respective indices within the
        // input sequence.
        result = arrange(shapes.begin(), shapes.end());
        break;
    }
    };

    if(result.empty() || stopcondition()) return false;

    if(first_bin_only) {
        applyResult(result.front(), 0, shapemap);
    } else {

        const auto STRIDE_PADDING = 1.2;

        Coord stride = static_cast<Coord>(STRIDE_PADDING*
                                          binbb.width()*SCALING_FACTOR);
        Coord batch_offset = 0;

        for(auto& group : result) {
            applyResult(group, batch_offset, shapemap);

            // Only the first pack group can be placed onto the print bed. The
            // other objects which could not fit will be placed next to the
            // print bed
            batch_offset += stride;
        }
    }

    for(auto objptr : model.objects) objptr->invalidate_bounding_box();

    return ret && result.size() == 1;
}

}
}
#endif // MODELARRANGE_HPP<|MERGE_RESOLUTION|>--- conflicted
+++ resolved
@@ -292,18 +292,6 @@
     using Distance = TCoord<PointImpl>;
     using Pile = sl::Shapes<PolygonImpl>;
 
-<<<<<<< HEAD
-    Packer pck_;
-    PConfig pconf_; // Placement configuration
-    double bin_area_;
-    SpatIndex rtree_;
-    SpatIndex smallsrtree_;
-    double norm_;
-    Pile merged_pile_;
-    Box pilebb_;
-    ItemGroup remaining_;
-    ItemGroup items_;
-=======
     Packer m_pck;
     PConfig m_pconf; // Placement configuration
     double m_bin_area;
@@ -314,19 +302,13 @@
     Box m_pilebb;
     ItemGroup m_remaining;
     ItemGroup m_items;
->>>>>>> a079f2a3
 public:
 
     _ArrBase(const TBin& bin, Distance dist,
              std::function<void(unsigned)> progressind,
              std::function<bool(void)> stopcond):
-<<<<<<< HEAD
-       pck_(bin, dist), bin_area_(sl::area(bin)),
-       norm_(std::sqrt(sl::area(bin)))
-=======
        m_pck(bin, dist), m_bin_area(sl::area(bin)),
        m_norm(std::sqrt(sl::area(bin)))
->>>>>>> a079f2a3
     {
         fillConfig(m_pconf);
 
@@ -341,13 +323,8 @@
 
             m_pilebb = sl::boundingBox(merged_pile);
 
-<<<<<<< HEAD
-            rtree_.clear();
-            smallsrtree_.clear();
-=======
             m_rtree.clear();
             m_smallsrtree.clear();
->>>>>>> a079f2a3
 
             // We will treat big items (compared to the print bed) differently
             auto isBig = [this](double a) {
@@ -356,15 +333,6 @@
 
             for(unsigned idx = 0; idx < items.size(); ++idx) {
                 Item& itm = items[idx];
-<<<<<<< HEAD
-                if(isBig(itm.area())) rtree_.insert({itm.boundingBox(), idx});
-                smallsrtree_.insert({itm.boundingBox(), idx});
-            }
-        };
-
-        pck_.progressIndicator(progressind);
-        pck_.stopCondition(stopcond);
-=======
                 if(isBig(itm.area())) m_rtree.insert({itm.boundingBox(), idx});
                 m_smallsrtree.insert({itm.boundingBox(), idx});
             }
@@ -372,7 +340,6 @@
 
         m_pck.progressIndicator(progressind);
         m_pck.stopCondition(stopcond);
->>>>>>> a079f2a3
     }
 
     template<class...Args> inline IndexedPackGroup operator()(Args&&...args) {
@@ -398,19 +365,11 @@
                                   m_pilebb,
                                   m_items,
                                   item,
-<<<<<<< HEAD
-                                  bin_area_,
-                                  norm_,
-                                  rtree_,
-                                  smallsrtree_,
-                                  remaining_);
-=======
                                   m_bin_area,
                                   m_norm,
                                   m_rtree,
                                   m_smallsrtree,
                                   m_remaining);
->>>>>>> a079f2a3
 
             double score = std::get<0>(result);
             auto& fullbb = std::get<1>(result);
@@ -444,19 +403,11 @@
                                   m_pilebb,
                                   m_items,
                                   item,
-<<<<<<< HEAD
-                                  bin_area_,
-                                  norm_,
-                                  rtree_,
-                                  smallsrtree_,
-                                  remaining_);
-=======
                                   m_bin_area,
                                   m_norm,
                                   m_rtree,
                                   m_smallsrtree,
                                   m_remaining);
->>>>>>> a079f2a3
 
             double score = std::get<0>(result);
 
@@ -496,19 +447,11 @@
                                   m_pilebb,
                                   m_items,
                                   item,
-<<<<<<< HEAD
-                                  bin_area_,
-                                  norm_,
-                                  rtree_,
-                                  smallsrtree_,
-                                  remaining_);
-=======
                                   m_bin_area,
                                   m_norm,
                                   m_rtree,
                                   m_smallsrtree,
                                   m_remaining);
->>>>>>> a079f2a3
             double score = std::get<0>(result);
 
             return score;
@@ -534,17 +477,10 @@
                                   m_items,
                                   item,
                                   0,
-<<<<<<< HEAD
-                                  norm_,
-                                  rtree_,
-                                  smallsrtree_,
-                                  remaining_);
-=======
                                   m_norm,
                                   m_rtree,
                                   m_smallsrtree,
                                   m_remaining);
->>>>>>> a079f2a3
             return std::get<0>(result);
         };
 
@@ -596,15 +532,6 @@
                         item.rotation(objinst->get_rotation(Z));
 #else
                         item.rotation(objinst->rotation);
-<<<<<<< HEAD
-                        item.translation( {
-#if ENABLE_MODELINSTANCE_3D_OFFSET
-                            ClipperLib::cInt(objinst->get_offset(X) / SCALING_FACTOR),
-                            ClipperLib::cInt(objinst->get_offset(Y) / SCALING_FACTOR)
-#else
-                            ClipperLib::cInt(objinst->offset(0)/SCALING_FACTOR),
-                            ClipperLib::cInt(objinst->offset(1)/SCALING_FACTOR)
-=======
 #endif // ENABLE_MODELINSTANCE_3D_ROTATION
                         item.translation({
 #if ENABLE_MODELINSTANCE_3D_OFFSET
@@ -613,7 +540,6 @@
 #else
                         ClipperLib::cInt(objinst->offset(0)/SCALING_FACTOR),
                         ClipperLib::cInt(objinst->offset(1)/SCALING_FACTOR)
->>>>>>> a079f2a3
 #endif // ENABLE_MODELINSTANCE_3D_OFFSET
                         });
                         ret.emplace_back(objinst, item);
@@ -752,13 +678,9 @@
         auto off = item.translation();
         Radians rot = item.rotation();
 #if ENABLE_MODELINSTANCE_3D_OFFSET
-<<<<<<< HEAD
-        Vec3d foff(off.X*SCALING_FACTOR + batch_offset, off.Y*SCALING_FACTOR, 0.0);
-=======
         Vec3d foff(off.X*SCALING_FACTOR + batch_offset,
                    off.Y*SCALING_FACTOR,
                    0.0);
->>>>>>> a079f2a3
 #else
         Vec2d foff(off.X*SCALING_FACTOR + batch_offset, off.Y*SCALING_FACTOR);
 #endif // ENABLE_MODELINSTANCE_3D_OFFSET
@@ -769,10 +691,7 @@
         inst_ptr->set_rotation(Vec3d(0.0, 0.0, rot));
 #else
         inst_ptr->rotation = rot;
-<<<<<<< HEAD
-=======
 #endif // ENABLE_MODELINSTANCE_3D_ROTATION
->>>>>>> a079f2a3
 #if ENABLE_MODELINSTANCE_3D_OFFSET
         inst_ptr->set_offset(foff);
 #else
