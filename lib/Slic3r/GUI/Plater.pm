--- conflicted
+++ resolved
@@ -14,11 +14,7 @@
     :panel :sizer :toolbar :window wxTheApp :notebook :combobox);
 use Wx::Event qw(EVT_BUTTON EVT_COMMAND EVT_KEY_DOWN EVT_LIST_ITEM_ACTIVATED 
     EVT_LIST_ITEM_DESELECTED EVT_LIST_ITEM_SELECTED EVT_MOUSE_EVENTS EVT_PAINT EVT_TOOL 
-<<<<<<< HEAD
-    EVT_CHOICE EVT_COMBOBOX EVT_TIMER EVT_NOTEBOOK_PAGE_CHANGED EVT_CLOSE);
-=======
-    EVT_CHOICE EVT_COMBOBOX EVT_TIMER EVT_NOTEBOOK_PAGE_CHANGED EVT_LEFT_UP);
->>>>>>> b6b5b46e
+    EVT_CHOICE EVT_COMBOBOX EVT_TIMER EVT_NOTEBOOK_PAGE_CHANGED EVT_LEFT_UP EVT_CLOSE);
 use base 'Wx::Panel';
 
 use constant TB_ADD             => &Wx::NewId;
@@ -1098,24 +1094,17 @@
 sub async_apply_config {
     my ($self) = @_;
     
-<<<<<<< HEAD
-    # reset preview canvases
+    # pause process thread before applying new config
+    # since we don't want to touch data that is being used by the threads
+    $self->pause_background_process;
+    
+    # apply new config
+    my $invalidated = $self->{print}->apply_config($self->GetFrame->config);
+    
+    # reset preview canvases (invalidated contents will be hidden)
     $self->{toolpaths2D}->reload_print if $self->{toolpaths2D};
     $self->{preview3D}->reload_print if $self->{preview3D};
     $self->{ObjectLayersDialog}->reload_preview if $self->{ObjectLayersDialog};
-    
-=======
->>>>>>> b6b5b46e
-    # pause process thread before applying new config
-    # since we don't want to touch data that is being used by the threads
-    $self->pause_background_process;
-    
-    # apply new config
-    my $invalidated = $self->{print}->apply_config($self->GetFrame->config);
-    
-    # reset preview canvases (invalidated contents will be hidden)
-    $self->{toolpaths2D}->reload_print if $self->{toolpaths2D};
-    $self->{preview3D}->reload_print if $self->{preview3D};
     
     if ($invalidated) {
         if (!$Slic3r::GUI::Settings->{_}{background_processing}) {
@@ -1687,6 +1676,7 @@
     }
     $self->refresh_canvases;
     
+    my $running = $self->pause_background_process;
     my $invalidated = $self->{print}->reload_model_instances();
     
     if ($Slic3r::GUI::Settings->{_}{background_processing}) {
@@ -2036,6 +2026,7 @@
 
 sub refresh_canvases {
     my ($self) = @_;
+    
     $self->{canvas}->Refresh;
     $self->{canvas3D}->update if $self->{canvas3D};
     $self->{preview3D}->reload_print if $self->{preview3D};
